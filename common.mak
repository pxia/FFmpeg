--- conflicted
+++ resolved
@@ -92,15 +92,8 @@
 include $(SRC_PATH)/arch.mak
 
 OBJS      += $(OBJS-yes)
-<<<<<<< HEAD
 SLIBOBJS  += $(SLIBOBJS-yes)
-FFLIBS    := $(FFLIBS-yes) $(FFLIBS)
-ifdef NAME
-FFLIBS    := $(FFLIBS-$(NAME)) $(FFLIBS)
-endif
-=======
 FFLIBS    := $(FFLIBS-$(if $(NAME),$(NAME),no)) $(FFLIBS-yes) $(FFLIBS)
->>>>>>> 7e90133f
 TESTPROGS += $(TESTPROGS-yes)
 
 LDLIBS       = $(FFLIBS:%=%$(BUILDSUF))
