--- conflicted
+++ resolved
@@ -134,13 +134,8 @@
             return AVERROR_INVALIDDATA;
         }
 
-<<<<<<< HEAD
         av_freep(&st->codec->extradata);
         if (ff_alloc_extradata(st->codec, ALAC_HEADER))
-=======
-        st->codec->extradata = av_mallocz(ALAC_HEADER + AV_INPUT_BUFFER_PADDING_SIZE);
-        if (!st->codec->extradata)
->>>>>>> 059a9348
             return AVERROR(ENOMEM);
 
         /* For the old style cookie, we skip 12 bytes, then read 36 bytes.
@@ -172,13 +167,8 @@
             avio_skip(pb, size - ALAC_NEW_KUKI);
         }
     } else {
-<<<<<<< HEAD
         av_freep(&st->codec->extradata);
         if (ff_get_extradata(st->codec, pb, size) < 0)
-=======
-        st->codec->extradata = av_mallocz(size + AV_INPUT_BUFFER_PADDING_SIZE);
-        if (!st->codec->extradata)
->>>>>>> 059a9348
             return AVERROR(ENOMEM);
     }
 
