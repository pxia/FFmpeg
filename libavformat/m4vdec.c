--- conflicted
+++ resolved
@@ -45,11 +45,7 @@
     }
 
     if (VOP >= VISO && VOP >= VOL && VO >= VOL && VOL > 0 && res==0)
-<<<<<<< HEAD
-        return VOP+VO > 3 ? AVPROBE_SCORE_MAX/2 : AVPROBE_SCORE_MAX/4;
-=======
-        return AVPROBE_SCORE_EXTENSION;
->>>>>>> e0f8be64
+        return VOP+VO > 3 ? AVPROBE_SCORE_EXTENSION : AVPROBE_SCORE_EXTENSION/2;
     return 0;
 }
 
