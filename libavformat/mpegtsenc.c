/*
 * MPEG2 transport stream (aka DVB) muxer
 * Copyright (c) 2003 Fabrice Bellard
 *
 * This file is part of FFmpeg.
 *
 * FFmpeg is free software; you can redistribute it and/or
 * modify it under the terms of the GNU Lesser General Public
 * License as published by the Free Software Foundation; either
 * version 2.1 of the License, or (at your option) any later version.
 *
 * FFmpeg is distributed in the hope that it will be useful,
 * but WITHOUT ANY WARRANTY; without even the implied warranty of
 * MERCHANTABILITY or FITNESS FOR A PARTICULAR PURPOSE.  See the GNU
 * Lesser General Public License for more details.
 *
 * You should have received a copy of the GNU Lesser General Public
 * License along with FFmpeg; if not, write to the Free Software
 * Foundation, Inc., 51 Franklin Street, Fifth Floor, Boston, MA 02110-1301 USA
 */

#include "libavutil/bswap.h"
#include "libavutil/crc.h"
#include "libavutil/dict.h"
#include "libavutil/intreadwrite.h"
#include "libavutil/mathematics.h"
#include "libavutil/opt.h"
#include "libavutil/avassert.h"
#include "libavcodec/internal.h"
#include "avformat.h"
#include "internal.h"
#include "mpegts.h"

#define PCR_TIME_BASE 27000000

/* write DVB SI sections */

/*********************************************/
/* mpegts section writer */

typedef struct MpegTSSection {
    int pid;
    int cc;
    void (*write_packet)(struct MpegTSSection *s, const uint8_t *packet);
    void *opaque;
} MpegTSSection;

typedef struct MpegTSService {
    MpegTSSection pmt; /* MPEG2 pmt table context */
    int sid;           /* service ID */
    char *name;
    char *provider_name;
    int pcr_pid;
    int pcr_packet_count;
    int pcr_packet_period;
} MpegTSService;

typedef struct MpegTSWrite {
    const AVClass *av_class;
    MpegTSSection pat; /* MPEG2 pat table */
    MpegTSSection sdt; /* MPEG2 sdt table context */
    MpegTSService **services;
    int sdt_packet_count;
    int sdt_packet_period;
    int pat_packet_count;
    int pat_packet_period;
    int nb_services;
    int onid;
    int tsid;
    int64_t first_pcr;
    int mux_rate; ///< set to 1 when VBR
    int pes_payload_size;

    int transport_stream_id;
    int original_network_id;
    int service_id;

    int pmt_start_pid;
    int start_pid;
    int m2ts_mode;

    int reemit_pat_pmt; // backward compatibility

    int pcr_period;
#define MPEGTS_FLAG_REEMIT_PAT_PMT  0x01
#define MPEGTS_FLAG_AAC_LATM        0x02
    int flags;
    int copyts;
    int tables_version;

    int omit_video_pes_length;
} MpegTSWrite;

/* a PES packet header is generated every DEFAULT_PES_HEADER_FREQ packets */
#define DEFAULT_PES_HEADER_FREQ 16
#define DEFAULT_PES_PAYLOAD_SIZE ((DEFAULT_PES_HEADER_FREQ - 1) * 184 + 170)

/* NOTE: 4 bytes must be left at the end for the crc32 */
static void mpegts_write_section(MpegTSSection *s, uint8_t *buf, int len)
{
    unsigned int crc;
    unsigned char packet[TS_PACKET_SIZE];
    const unsigned char *buf_ptr;
    unsigned char *q;
    int first, b, len1, left;

    crc = av_bswap32(av_crc(av_crc_get_table(AV_CRC_32_IEEE), -1, buf, len - 4));
    buf[len - 4] = (crc >> 24) & 0xff;
    buf[len - 3] = (crc >> 16) & 0xff;
    buf[len - 2] = (crc >> 8) & 0xff;
    buf[len - 1] = (crc) & 0xff;

    /* send each packet */
    buf_ptr = buf;
    while (len > 0) {
        first = (buf == buf_ptr);
        q = packet;
        *q++ = 0x47;
        b = (s->pid >> 8);
        if (first)
            b |= 0x40;
        *q++ = b;
        *q++ = s->pid;
        s->cc = (s->cc + 1) & 0xf;
        *q++ = 0x10 | s->cc;
        if (first)
            *q++ = 0; /* 0 offset */
        len1 = TS_PACKET_SIZE - (q - packet);
        if (len1 > len)
            len1 = len;
        memcpy(q, buf_ptr, len1);
        q += len1;
        /* add known padding data */
        left = TS_PACKET_SIZE - (q - packet);
        if (left > 0)
            memset(q, 0xff, left);

        s->write_packet(s, packet);

        buf_ptr += len1;
        len -= len1;
    }
}

static inline void put16(uint8_t **q_ptr, int val)
{
    uint8_t *q;
    q = *q_ptr;
    *q++ = val >> 8;
    *q++ = val;
    *q_ptr = q;
}

static int mpegts_write_section1(MpegTSSection *s, int tid, int id,
                          int version, int sec_num, int last_sec_num,
                          uint8_t *buf, int len)
{
    uint8_t section[1024], *q;
    unsigned int tot_len;
    /* reserved_future_use field must be set to 1 for SDT */
    unsigned int flags = tid == SDT_TID ? 0xf000 : 0xb000;

    tot_len = 3 + 5 + len + 4;
    /* check if not too big */
    if (tot_len > 1024)
        return AVERROR_INVALIDDATA;

    q = section;
    *q++ = tid;
    put16(&q, flags | (len + 5 + 4)); /* 5 byte header + 4 byte CRC */
    put16(&q, id);
    *q++ = 0xc1 | (version << 1); /* current_next_indicator = 1 */
    *q++ = sec_num;
    *q++ = last_sec_num;
    memcpy(q, buf, len);

    mpegts_write_section(s, section, tot_len);
    return 0;
}

/*********************************************/
/* mpegts writer */

#define DEFAULT_PROVIDER_NAME   "FFmpeg"
#define DEFAULT_SERVICE_NAME    "Service01"

/* we retransmit the SI info at this rate */
#define SDT_RETRANS_TIME 500
#define PAT_RETRANS_TIME 100
#define PCR_RETRANS_TIME 20

typedef struct MpegTSWriteStream {
    struct MpegTSService *service;
    int pid; /* stream associated pid */
    int cc;
    int payload_size;
    int first_pts_check; ///< first pts check needed
    int prev_payload_key;
    int64_t payload_pts;
    int64_t payload_dts;
    int payload_flags;
    uint8_t *payload;
    AVFormatContext *amux;
} MpegTSWriteStream;

static void mpegts_write_pat(AVFormatContext *s)
{
    MpegTSWrite *ts = s->priv_data;
    MpegTSService *service;
    uint8_t data[1012], *q;
    int i;

    q = data;
    for(i = 0; i < ts->nb_services; i++) {
        service = ts->services[i];
        put16(&q, service->sid);
        put16(&q, 0xe000 | service->pmt.pid);
    }
    mpegts_write_section1(&ts->pat, PAT_TID, ts->tsid, ts->tables_version, 0, 0,
                          data, q - data);
}

static int mpegts_write_pmt(AVFormatContext *s, MpegTSService *service)
{
    MpegTSWrite *ts = s->priv_data;
    uint8_t data[1012], *q, *desc_length_ptr, *program_info_length_ptr;
    int val, stream_type, i;

    q = data;
    put16(&q, 0xe000 | service->pcr_pid);

    program_info_length_ptr = q;
    q += 2; /* patched after */

    /* put program info here */

    val = 0xf000 | (q - program_info_length_ptr - 2);
    program_info_length_ptr[0] = val >> 8;
    program_info_length_ptr[1] = val;

    for(i = 0; i < s->nb_streams; i++) {
        AVStream *st = s->streams[i];
        MpegTSWriteStream *ts_st = st->priv_data;
        AVDictionaryEntry *lang = av_dict_get(st->metadata, "language", NULL,0);
        switch(st->codec->codec_id) {
        case AV_CODEC_ID_MPEG1VIDEO:
        case AV_CODEC_ID_MPEG2VIDEO:
            stream_type = STREAM_TYPE_VIDEO_MPEG2;
            break;
        case AV_CODEC_ID_MPEG4:
            stream_type = STREAM_TYPE_VIDEO_MPEG4;
            break;
        case AV_CODEC_ID_H264:
            stream_type = STREAM_TYPE_VIDEO_H264;
            break;
        case AV_CODEC_ID_HEVC:
            stream_type = STREAM_TYPE_VIDEO_HEVC;
            break;
        case AV_CODEC_ID_CAVS:
            stream_type = STREAM_TYPE_VIDEO_CAVS;
            break;
        case AV_CODEC_ID_DIRAC:
            stream_type = STREAM_TYPE_VIDEO_DIRAC;
            break;
        case AV_CODEC_ID_MP2:
        case AV_CODEC_ID_MP3:
            stream_type = STREAM_TYPE_AUDIO_MPEG1;
            break;
        case AV_CODEC_ID_AAC:
            stream_type = (ts->flags & MPEGTS_FLAG_AAC_LATM) ? STREAM_TYPE_AUDIO_AAC_LATM : STREAM_TYPE_AUDIO_AAC;
            break;
        case AV_CODEC_ID_AAC_LATM:
            stream_type = STREAM_TYPE_AUDIO_AAC_LATM;
            break;
        case AV_CODEC_ID_AC3:
            stream_type = STREAM_TYPE_AUDIO_AC3;
            break;
        case AV_CODEC_ID_DTS:
            stream_type = STREAM_TYPE_AUDIO_DTS;
            break;
        case AV_CODEC_ID_TRUEHD:
            stream_type = STREAM_TYPE_AUDIO_TRUEHD;
            break;
        default:
            stream_type = STREAM_TYPE_PRIVATE_DATA;
            break;
        }

        if (q - data > sizeof(data) - 32)
            return AVERROR(EINVAL);

        *q++ = stream_type;
        put16(&q, 0xe000 | ts_st->pid);
        desc_length_ptr = q;
        q += 2; /* patched after */

        /* write optional descriptors here */
        switch(st->codec->codec_type) {
        case AVMEDIA_TYPE_AUDIO:
            if(st->codec->codec_id==AV_CODEC_ID_EAC3){
                *q++=0x7a; // EAC3 descriptor see A038 DVB SI
                *q++=1; // 1 byte, all flags sets to 0
                *q++=0; // omit all fields...
            }
            if(st->codec->codec_id==AV_CODEC_ID_S302M){
                *q++ = 0x05; /* MPEG-2 registration descriptor*/
                *q++ = 4;
                *q++ = 'B';
                *q++ = 'S';
                *q++ = 'S';
                *q++ = 'D';
            }

            if (lang) {
                char *p;
                char *next = lang->value;
                uint8_t *len_ptr;

                *q++ = 0x0a; /* ISO 639 language descriptor */
                len_ptr = q++;
                *len_ptr = 0;

                for (p = lang->value; next && *len_ptr < 255 / 4 * 4 && q - data < sizeof(data) - 4; p = next + 1) {
                    next = strchr(p, ',');
                    if (strlen(p) != 3 && (!next || next != p + 3))
                        continue; /* not a 3-letter code */

                    *q++ = *p++;
                    *q++ = *p++;
                    *q++ = *p++;

                if (st->disposition & AV_DISPOSITION_CLEAN_EFFECTS)
                    *q++ = 0x01;
                else if (st->disposition & AV_DISPOSITION_HEARING_IMPAIRED)
                    *q++ = 0x02;
                else if (st->disposition & AV_DISPOSITION_VISUAL_IMPAIRED)
                    *q++ = 0x03;
                else
                    *q++ = 0; /* undefined type */

                    *len_ptr += 4;
                }

                if (*len_ptr == 0)
                    q -= 2; /* no language codes were written */
            }
            break;
        case AVMEDIA_TYPE_SUBTITLE:
            {
                const char default_language[] = "und";
                const char *language = lang && strlen(lang->value) >= 3 ? lang->value : default_language;

                if (st->codec->codec_id == AV_CODEC_ID_DVB_SUBTITLE) {
                    uint8_t *len_ptr;
                    int extradata_copied = 0;

                    *q++ = 0x59; /* subtitling_descriptor */
                    len_ptr = q++;

                    while (strlen(language) >= 3 && (sizeof(data) - (q - data)) >= 8) { /* 8 bytes per DVB subtitle substream data */
                        *q++ = *language++;
                        *q++ = *language++;
                        *q++ = *language++;
                        /* Skip comma */
                        if (*language != '\0')
                            language++;

                        if (st->codec->extradata_size - extradata_copied >= 5) {
                            *q++ = st->codec->extradata[extradata_copied + 4]; /* subtitling_type */
                            memcpy(q, st->codec->extradata + extradata_copied, 4); /* composition_page_id and ancillary_page_id */
                            extradata_copied += 5;
                            q += 4;
                        } else {
                            /* subtitling_type:
                             * 0x10 - normal with no monitor aspect ratio criticality
                             * 0x20 - for the hard of hearing with no monitor aspect ratio criticality */
                            *q++ = (st->disposition & AV_DISPOSITION_HEARING_IMPAIRED) ? 0x20 : 0x10;
                            if ((st->codec->extradata_size == 4) && (extradata_copied == 0)) {
                                /* support of old 4-byte extradata format */
                                memcpy(q, st->codec->extradata, 4); /* composition_page_id and ancillary_page_id */
                                extradata_copied += 4;
                                q += 4;
                            } else {
                                put16(&q, 1); /* composition_page_id */
                                put16(&q, 1); /* ancillary_page_id */
                            }
                        }
                    }

                    *len_ptr = q - len_ptr - 1;
                } else if (st->codec->codec_id == AV_CODEC_ID_DVB_TELETEXT) {
                    uint8_t *len_ptr = NULL;
                    int extradata_copied = 0;

                    /* The descriptor tag. teletext_descriptor */
                    *q++ = 0x56;
                    len_ptr = q++;

                    while (strlen(language) >= 3 && q - data < sizeof(data) - 6) {
                        *q++ = *language++;
                        *q++ = *language++;
                        *q++ = *language++;
                        /* Skip comma */
                        if (*language != '\0')
                            language++;

                        if (st->codec->extradata_size - 1 > extradata_copied) {
                            memcpy(q, st->codec->extradata + extradata_copied, 2);
                            extradata_copied += 2;
                            q += 2;
                        } else {
                            /* The Teletext descriptor:
                             * teletext_type: This 5-bit field indicates the type of Teletext page indicated. (0x01 Initial Teletext page)
                             * teletext_magazine_number: This is a 3-bit field which identifies the magazine number.
                             * teletext_page_number: This is an 8-bit field giving two 4-bit hex digits identifying the page number. */
                            *q++ = 0x08;
                            *q++ = 0x00;
                        }
                    }

                    *len_ptr = q - len_ptr - 1;
                 }
            }
            break;
        case AVMEDIA_TYPE_VIDEO:
            if (stream_type == STREAM_TYPE_VIDEO_DIRAC) {
                *q++ = 0x05; /*MPEG-2 registration descriptor*/
                *q++ = 4;
                *q++ = 'd';
                *q++ = 'r';
                *q++ = 'a';
                *q++ = 'c';
            }
            break;
        case AVMEDIA_TYPE_DATA:
            if (st->codec->codec_id == AV_CODEC_ID_SMPTE_KLV) {
                *q++ = 0x05; /* MPEG-2 registration descriptor */
                *q++ = 4;
                *q++ = 'K';
                *q++ = 'L';
                *q++ = 'V';
                *q++ = 'A';
            }
            break;
        }

        val = 0xf000 | (q - desc_length_ptr - 2);
        desc_length_ptr[0] = val >> 8;
        desc_length_ptr[1] = val;
    }
    mpegts_write_section1(&service->pmt, PMT_TID, service->sid, ts->tables_version, 0, 0,
                          data, q - data);
    return 0;
}

/* NOTE: str == NULL is accepted for an empty string */
static void putstr8(uint8_t **q_ptr, const char *str)
{
    uint8_t *q;
    int len;

    q = *q_ptr;
    if (!str)
        len = 0;
    else
        len = strlen(str);
    *q++ = len;
    memcpy(q, str, len);
    q += len;
    *q_ptr = q;
}

static void mpegts_write_sdt(AVFormatContext *s)
{
    MpegTSWrite *ts = s->priv_data;
    MpegTSService *service;
    uint8_t data[1012], *q, *desc_list_len_ptr, *desc_len_ptr;
    int i, running_status, free_ca_mode, val;

    q = data;
    put16(&q, ts->onid);
    *q++ = 0xff;
    for(i = 0; i < ts->nb_services; i++) {
        service = ts->services[i];
        put16(&q, service->sid);
        *q++ = 0xfc | 0x00; /* currently no EIT info */
        desc_list_len_ptr = q;
        q += 2;
        running_status = 4; /* running */
        free_ca_mode = 0;

        /* write only one descriptor for the service name and provider */
        *q++ = 0x48;
        desc_len_ptr = q;
        q++;
        *q++ = 0x01; /* digital television service */
        putstr8(&q, service->provider_name);
        putstr8(&q, service->name);
        desc_len_ptr[0] = q - desc_len_ptr - 1;

        /* fill descriptor length */
        val = (running_status << 13) | (free_ca_mode << 12) |
            (q - desc_list_len_ptr - 2);
        desc_list_len_ptr[0] = val >> 8;
        desc_list_len_ptr[1] = val;
    }
    mpegts_write_section1(&ts->sdt, SDT_TID, ts->tsid, ts->tables_version, 0, 0,
                          data, q - data);
}

static MpegTSService *mpegts_add_service(MpegTSWrite *ts,
                                         int sid,
                                         const char *provider_name,
                                         const char *name)
{
    MpegTSService *service;

    service = av_mallocz(sizeof(MpegTSService));
    if (!service)
        return NULL;
    service->pmt.pid = ts->pmt_start_pid + ts->nb_services;
    service->sid = sid;
    service->provider_name = av_strdup(provider_name);
    service->name = av_strdup(name);
    service->pcr_pid = 0x1fff;
    dynarray_add(&ts->services, &ts->nb_services, service);
    return service;
}

static int64_t get_pcr(const MpegTSWrite *ts, AVIOContext *pb)
{
    return av_rescale(avio_tell(pb) + 11, 8 * PCR_TIME_BASE, ts->mux_rate) +
           ts->first_pcr;
}

static void mpegts_prefix_m2ts_header(AVFormatContext *s)
{
    MpegTSWrite *ts = s->priv_data;
    if (ts->m2ts_mode) {
        int64_t pcr = get_pcr(s->priv_data, s->pb);
        uint32_t tp_extra_header = pcr % 0x3fffffff;
        tp_extra_header = AV_RB32(&tp_extra_header);
        avio_write(s->pb, (unsigned char *) &tp_extra_header,
                sizeof(tp_extra_header));
    }
}

static void section_write_packet(MpegTSSection *s, const uint8_t *packet)
{
    AVFormatContext *ctx = s->opaque;
    mpegts_prefix_m2ts_header(ctx);
    avio_write(ctx->pb, packet, TS_PACKET_SIZE);
}

static int mpegts_write_header(AVFormatContext *s)
{
    MpegTSWrite *ts = s->priv_data;
    MpegTSWriteStream *ts_st;
    MpegTSService *service;
    AVStream *st, *pcr_st = NULL;
    AVDictionaryEntry *title, *provider;
    int i, j;
    const char *service_name;
    const char *provider_name;
    int *pids;
    int ret;

    if (s->max_delay < 0) /* Not set by the caller */
        s->max_delay = 0;

    // round up to a whole number of TS packets
    ts->pes_payload_size = (ts->pes_payload_size + 14 + 183) / 184 * 184 - 14;

    ts->tsid = ts->transport_stream_id;
    ts->onid = ts->original_network_id;
    /* allocate a single DVB service */
    title = av_dict_get(s->metadata, "service_name", NULL, 0);
    if (!title)
        title = av_dict_get(s->metadata, "title", NULL, 0);
    service_name = title ? title->value : DEFAULT_SERVICE_NAME;
    provider = av_dict_get(s->metadata, "service_provider", NULL, 0);
    provider_name = provider ? provider->value : DEFAULT_PROVIDER_NAME;
    service = mpegts_add_service(ts, ts->service_id, provider_name, service_name);
    service->pmt.write_packet = section_write_packet;
    service->pmt.opaque = s;
    service->pmt.cc = 15;

    ts->pat.pid = PAT_PID;
    ts->pat.cc = 15; // Initialize at 15 so that it wraps and be equal to 0 for the first packet we write
    ts->pat.write_packet = section_write_packet;
    ts->pat.opaque = s;

    ts->sdt.pid = SDT_PID;
    ts->sdt.cc = 15;
    ts->sdt.write_packet = section_write_packet;
    ts->sdt.opaque = s;

    pids = av_malloc_array(s->nb_streams, sizeof(*pids));
    if (!pids)
        return AVERROR(ENOMEM);

    /* assign pids to each stream */
    for(i = 0;i < s->nb_streams; i++) {
        st = s->streams[i];
        avpriv_set_pts_info(st, 33, 1, 90000);
        ts_st = av_mallocz(sizeof(MpegTSWriteStream));
        if (!ts_st) {
            ret = AVERROR(ENOMEM);
            goto fail;
        }
        st->priv_data = ts_st;
        ts_st->payload = av_mallocz(ts->pes_payload_size);
        if (!ts_st->payload) {
            ret = AVERROR(ENOMEM);
            goto fail;
        }
        ts_st->service = service;
        /* MPEG pid values < 16 are reserved. Applications which set st->id in
         * this range are assigned a calculated pid. */
        if (st->id < 16) {
            ts_st->pid = ts->start_pid + i;
        } else if (st->id < 0x1FFF) {
            ts_st->pid = st->id;
        } else {
            av_log(s, AV_LOG_ERROR, "Invalid stream id %d, must be less than 8191\n", st->id);
            ret = AVERROR(EINVAL);
            goto fail;
        }
        if (ts_st->pid == service->pmt.pid) {
            av_log(s, AV_LOG_ERROR, "Duplicate stream id %d\n", ts_st->pid);
            ret = AVERROR(EINVAL);
            goto fail;
        }
        for (j = 0; j < i; j++)
            if (pids[j] == ts_st->pid) {
                av_log(s, AV_LOG_ERROR, "Duplicate stream id %d\n", ts_st->pid);
                ret = AVERROR(EINVAL);
                goto fail;
            }
        pids[i] = ts_st->pid;
        ts_st->payload_pts = AV_NOPTS_VALUE;
        ts_st->payload_dts = AV_NOPTS_VALUE;
        ts_st->first_pts_check = 1;
        ts_st->cc = 15;
        /* update PCR pid by using the first video stream */
        if (st->codec->codec_type == AVMEDIA_TYPE_VIDEO &&
            service->pcr_pid == 0x1fff) {
            service->pcr_pid = ts_st->pid;
            pcr_st = st;
        }
        if (st->codec->codec_id == AV_CODEC_ID_AAC &&
            st->codec->extradata_size > 0)
        {
            AVStream *ast;
            ts_st->amux = avformat_alloc_context();
            if (!ts_st->amux) {
                ret = AVERROR(ENOMEM);
                goto fail;
            }
            ts_st->amux->oformat = av_guess_format((ts->flags & MPEGTS_FLAG_AAC_LATM) ? "latm" : "adts", NULL, NULL);
            if (!ts_st->amux->oformat) {
                ret = AVERROR(EINVAL);
                goto fail;
            }
            ast = avformat_new_stream(ts_st->amux, NULL);
            if (!ast) {
                ret = AVERROR(ENOMEM);
                goto fail;
            }
            ret = avcodec_copy_context(ast->codec, st->codec);
            if (ret != 0)
                goto fail;
            ret = avformat_write_header(ts_st->amux, NULL);
            if (ret < 0)
                goto fail;
        }
    }

    av_free(pids);

    /* if no video stream, use the first stream as PCR */
    if (service->pcr_pid == 0x1fff && s->nb_streams > 0) {
        pcr_st = s->streams[0];
        ts_st = pcr_st->priv_data;
        service->pcr_pid = ts_st->pid;
    }

    if (ts->mux_rate > 1) {
        service->pcr_packet_period = (ts->mux_rate * ts->pcr_period) /
            (TS_PACKET_SIZE * 8 * 1000);
        ts->sdt_packet_period      = (ts->mux_rate * SDT_RETRANS_TIME) /
            (TS_PACKET_SIZE * 8 * 1000);
        ts->pat_packet_period      = (ts->mux_rate * PAT_RETRANS_TIME) /
            (TS_PACKET_SIZE * 8 * 1000);

        if(ts->copyts < 1)
            ts->first_pcr = av_rescale(s->max_delay, PCR_TIME_BASE, AV_TIME_BASE);
    } else {
        /* Arbitrary values, PAT/PMT will also be written on video key frames */
        ts->sdt_packet_period = 200;
        ts->pat_packet_period = 40;
        if (pcr_st->codec->codec_type == AVMEDIA_TYPE_AUDIO) {
            if (!pcr_st->codec->frame_size) {
                av_log(s, AV_LOG_WARNING, "frame size not set\n");
                service->pcr_packet_period =
                    pcr_st->codec->sample_rate/(10*512);
            } else {
                service->pcr_packet_period =
                    pcr_st->codec->sample_rate/(10*pcr_st->codec->frame_size);
            }
        } else {
            // max delta PCR 0.1s
            service->pcr_packet_period =
                pcr_st->codec->time_base.den/(10*pcr_st->codec->time_base.num);
        }
        if(!service->pcr_packet_period)
            service->pcr_packet_period = 1;
    }

    // output a PCR as soon as possible
    service->pcr_packet_count = service->pcr_packet_period;
    ts->pat_packet_count = ts->pat_packet_period-1;
    ts->sdt_packet_count = ts->sdt_packet_period-1;

    if (ts->mux_rate == 1)
        av_log(s, AV_LOG_VERBOSE, "muxrate VBR, ");
    else
        av_log(s, AV_LOG_VERBOSE, "muxrate %d, ", ts->mux_rate);
    av_log(s, AV_LOG_VERBOSE, "pcr every %d pkts, "
           "sdt every %d, pat/pmt every %d pkts\n",
           service->pcr_packet_period,
           ts->sdt_packet_period, ts->pat_packet_period);

    if (ts->m2ts_mode == -1) {
        if (av_match_ext(s->filename, "m2ts")) {
            ts->m2ts_mode = 1;
        } else {
            ts->m2ts_mode = 0;
        }
    }

    avio_flush(s->pb);

    return 0;

 fail:
    av_free(pids);
    for(i = 0;i < s->nb_streams; i++) {
        MpegTSWriteStream *ts_st;
        st = s->streams[i];
        ts_st = st->priv_data;
        if (ts_st) {
            av_freep(&ts_st->payload);
            if (ts_st->amux) {
                avformat_free_context(ts_st->amux);
                ts_st->amux = NULL;
            }
        }
        av_freep(&st->priv_data);
    }
    return ret;
}

/* send SDT, PAT and PMT tables regulary */
static void retransmit_si_info(AVFormatContext *s, int force_pat)
{
    MpegTSWrite *ts = s->priv_data;
    int i;

    if (++ts->sdt_packet_count == ts->sdt_packet_period) {
        ts->sdt_packet_count = 0;
        mpegts_write_sdt(s);
    }
    if (++ts->pat_packet_count == ts->pat_packet_period || force_pat) {
        ts->pat_packet_count = 0;
        mpegts_write_pat(s);
        for(i = 0; i < ts->nb_services; i++) {
            mpegts_write_pmt(s, ts->services[i]);
        }
    }
}

static int write_pcr_bits(uint8_t *buf, int64_t pcr)
{
    int64_t pcr_low = pcr % 300, pcr_high = pcr / 300;

    *buf++ = pcr_high >> 25;
    *buf++ = pcr_high >> 17;
    *buf++ = pcr_high >> 9;
    *buf++ = pcr_high >> 1;
    *buf++ = pcr_high << 7 | pcr_low >> 8 | 0x7e;
    *buf++ = pcr_low;

    return 6;
}

/* Write a single null transport stream packet */
static void mpegts_insert_null_packet(AVFormatContext *s)
{
    uint8_t *q;
    uint8_t buf[TS_PACKET_SIZE];

    q = buf;
    *q++ = 0x47;
    *q++ = 0x00 | 0x1f;
    *q++ = 0xff;
    *q++ = 0x10;
    memset(q, 0x0FF, TS_PACKET_SIZE - (q - buf));
    mpegts_prefix_m2ts_header(s);
    avio_write(s->pb, buf, TS_PACKET_SIZE);
}

/* Write a single transport stream packet with a PCR and no payload */
static void mpegts_insert_pcr_only(AVFormatContext *s, AVStream *st)
{
    MpegTSWrite *ts = s->priv_data;
    MpegTSWriteStream *ts_st = st->priv_data;
    uint8_t *q;
    uint8_t buf[TS_PACKET_SIZE];

    q = buf;
    *q++ = 0x47;
    *q++ = ts_st->pid >> 8;
    *q++ = ts_st->pid;
    *q++ = 0x20 | ts_st->cc;   /* Adaptation only */
    /* Continuity Count field does not increment (see 13818-1 section 2.4.3.3) */
    *q++ = TS_PACKET_SIZE - 5; /* Adaptation Field Length */
    *q++ = 0x10;               /* Adaptation flags: PCR present */

    /* PCR coded into 6 bytes */
    q += write_pcr_bits(q, get_pcr(ts, s->pb));

    /* stuffing bytes */
    memset(q, 0xFF, TS_PACKET_SIZE - (q - buf));
    mpegts_prefix_m2ts_header(s);
    avio_write(s->pb, buf, TS_PACKET_SIZE);
}

static void write_pts(uint8_t *q, int fourbits, int64_t pts)
{
    int val;

    val = fourbits << 4 | (((pts >> 30) & 0x07) << 1) | 1;
    *q++ = val;
    val = (((pts >> 15) & 0x7fff) << 1) | 1;
    *q++ = val >> 8;
    *q++ = val;
    val = (((pts) & 0x7fff) << 1) | 1;
    *q++ = val >> 8;
    *q++ = val;
}

/* Set an adaptation field flag in an MPEG-TS packet*/
static void set_af_flag(uint8_t *pkt, int flag)
{
    // expect at least one flag to set
    av_assert0(flag);

    if ((pkt[3] & 0x20) == 0) {
        // no AF yet, set adaptation field flag
        pkt[3] |= 0x20;
        // 1 byte length, no flags
        pkt[4] = 1;
        pkt[5] = 0;
    }
    pkt[5] |= flag;
}

/* Extend the adaptation field by size bytes */
static void extend_af(uint8_t *pkt, int size)
{
    // expect already existing adaptation field
    av_assert0(pkt[3] & 0x20);
    pkt[4] += size;
}

/* Get a pointer to MPEG-TS payload (right after TS packet header) */
static uint8_t *get_ts_payload_start(uint8_t *pkt)
{
    if (pkt[3] & 0x20)
        return pkt + 5 + pkt[4];
    else
        return pkt + 4;
}

/* Add a pes header to the front of payload, and segment into an integer number of
 * ts packets. The final ts packet is padded using an over-sized adaptation header
 * to exactly fill the last ts packet.
 * NOTE: 'payload' contains a complete PES payload.
 */
static void mpegts_write_pes(AVFormatContext *s, AVStream *st,
                             const uint8_t *payload, int payload_size,
                             int64_t pts, int64_t dts, int key)
{
    MpegTSWriteStream *ts_st = st->priv_data;
    MpegTSWrite *ts = s->priv_data;
    uint8_t buf[TS_PACKET_SIZE];
    uint8_t *q;
    int val, is_start, len, header_len, write_pcr, is_dvb_subtitle, is_dvb_teletext, flags;
    int afc_len, stuffing_len;
    int64_t pcr = -1; /* avoid warning */
    int64_t delay = av_rescale(s->max_delay, 90000, AV_TIME_BASE);
    int force_pat = st->codec->codec_type == AVMEDIA_TYPE_VIDEO && key && !ts_st->prev_payload_key;

    is_start = 1;
    while (payload_size > 0) {
        retransmit_si_info(s, force_pat);
        force_pat = 0;

        write_pcr = 0;
        if (ts_st->pid == ts_st->service->pcr_pid) {
            if (ts->mux_rate > 1 || is_start) // VBR pcr period is based on frames
                ts_st->service->pcr_packet_count++;
            if (ts_st->service->pcr_packet_count >=
                ts_st->service->pcr_packet_period) {
                ts_st->service->pcr_packet_count = 0;
                write_pcr = 1;
            }
        }

        if (ts->mux_rate > 1 && dts != AV_NOPTS_VALUE &&
            (dts - get_pcr(ts, s->pb)/300) > delay) {
            /* pcr insert gets priority over null packet insert */
            if (write_pcr)
                mpegts_insert_pcr_only(s, st);
            else
                mpegts_insert_null_packet(s);
            continue; /* recalculate write_pcr and possibly retransmit si_info */
        }

        /* prepare packet header */
        q = buf;
        *q++ = 0x47;
        val = (ts_st->pid >> 8);
        if (is_start)
            val |= 0x40;
        *q++ = val;
        *q++ = ts_st->pid;
        ts_st->cc = (ts_st->cc + 1) & 0xf;
        *q++ = 0x10 | ts_st->cc; // payload indicator + CC
        if (key && is_start && pts != AV_NOPTS_VALUE) {
            // set Random Access for key frames
            if (ts_st->pid == ts_st->service->pcr_pid)
                write_pcr = 1;
            set_af_flag(buf, 0x40);
            q = get_ts_payload_start(buf);
        }
        if (write_pcr) {
            set_af_flag(buf, 0x10);
            q = get_ts_payload_start(buf);
            // add 11, pcr references the last byte of program clock reference base
            if (ts->mux_rate > 1)
                pcr = get_pcr(ts, s->pb);
            else
                pcr = (dts - delay)*300;
            if (dts != AV_NOPTS_VALUE && dts < pcr / 300)
                av_log(s, AV_LOG_WARNING, "dts < pcr, TS is invalid\n");
            extend_af(buf, write_pcr_bits(q, pcr));
            q = get_ts_payload_start(buf);
        }
        if (is_start) {
            int pes_extension = 0;
            int pes_header_stuffing_bytes = 0;
            /* write PES header */
            *q++ = 0x00;
            *q++ = 0x00;
            *q++ = 0x01;
            is_dvb_subtitle = 0;
            is_dvb_teletext = 0;
            if (st->codec->codec_type == AVMEDIA_TYPE_VIDEO) {
                if (st->codec->codec_id == AV_CODEC_ID_DIRAC) {
                    *q++ = 0xfd;
                } else
                    *q++ = 0xe0;
            } else if (st->codec->codec_type == AVMEDIA_TYPE_AUDIO &&
                       (st->codec->codec_id == AV_CODEC_ID_MP2 ||
                        st->codec->codec_id == AV_CODEC_ID_MP3 ||
                        st->codec->codec_id == AV_CODEC_ID_AAC)) {
                *q++ = 0xc0;
            } else if (st->codec->codec_type == AVMEDIA_TYPE_AUDIO &&
                        st->codec->codec_id == AV_CODEC_ID_AC3 &&
                        ts->m2ts_mode) {
                *q++ = 0xfd;
            } else {
                *q++ = 0xbd;
                if(st->codec->codec_type == AVMEDIA_TYPE_SUBTITLE) {
                    if (st->codec->codec_id == AV_CODEC_ID_DVB_SUBTITLE) {
                        is_dvb_subtitle = 1;
                    } else if (st->codec->codec_id == AV_CODEC_ID_DVB_TELETEXT) {
                        is_dvb_teletext = 1;
                    }
                }
            }
            header_len = 0;
            flags = 0;
            if (pts != AV_NOPTS_VALUE) {
                header_len += 5;
                flags |= 0x80;
            }
            if (dts != AV_NOPTS_VALUE && pts != AV_NOPTS_VALUE && dts != pts) {
                header_len += 5;
                flags |= 0x40;
            }
            if (st->codec->codec_type == AVMEDIA_TYPE_VIDEO &&
                st->codec->codec_id == AV_CODEC_ID_DIRAC) {
                /* set PES_extension_flag */
                pes_extension = 1;
                flags |= 0x01;

                /*
                * One byte for PES2 extension flag +
                * one byte for extension length +
                * one byte for extension id
                */
                header_len += 3;
            }
            /* for Blu-ray AC3 Audio the PES Extension flag should be as follow
             * otherwise it will not play sound on blu-ray
             */
            if (ts->m2ts_mode &&
                st->codec->codec_type == AVMEDIA_TYPE_AUDIO &&
                st->codec->codec_id == AV_CODEC_ID_AC3) {
                        /* set PES_extension_flag */
                        pes_extension = 1;
                        flags |= 0x01;
                        header_len += 3;
            }
            if (is_dvb_teletext) {
                pes_header_stuffing_bytes = 0x24 - header_len;
                header_len = 0x24;
            }
            len = payload_size + header_len + 3;
            /* 3 extra bytes should be added to DVB subtitle payload: 0x20 0x00 at the beginning and trailing 0xff */
            if (is_dvb_subtitle) {
                len += 3;
                payload_size++;
            }
            if (len > 0xffff)
                len = 0;
            if (ts->omit_video_pes_length && st->codec->codec_type == AVMEDIA_TYPE_VIDEO) {
                len = 0;
            }
            *q++ = len >> 8;
            *q++ = len;
            val = 0x80;
            /* data alignment indicator is required for subtitle and data streams */
            if (st->codec->codec_type == AVMEDIA_TYPE_SUBTITLE || st->codec->codec_type == AVMEDIA_TYPE_DATA)
                val |= 0x04;
            *q++ = val;
            *q++ = flags;
            *q++ = header_len;
            if (pts != AV_NOPTS_VALUE) {
                write_pts(q, flags >> 6, pts);
                q += 5;
            }
            if (dts != AV_NOPTS_VALUE && pts != AV_NOPTS_VALUE && dts != pts) {
                write_pts(q, 1, dts);
                q += 5;
            }
            if (pes_extension && st->codec->codec_id == AV_CODEC_ID_DIRAC) {
                flags = 0x01;  /* set PES_extension_flag_2 */
                *q++ = flags;
                *q++ = 0x80 | 0x01;  /* marker bit + extension length */
                /*
                * Set the stream id extension flag bit to 0 and
                * write the extended stream id
                */
                *q++ = 0x00 | 0x60;
            }
            /* For Blu-ray AC3 Audio Setting extended flags */
          if (ts->m2ts_mode &&
              pes_extension &&
              st->codec->codec_id == AV_CODEC_ID_AC3) {
                      flags = 0x01; /* set PES_extension_flag_2 */
                      *q++ = flags;
                      *q++ = 0x80 | 0x01; /* marker bit + extension length */
                      *q++ = 0x00 | 0x71; /* for AC3 Audio (specifically on blue-rays) */
              }


            if (is_dvb_subtitle) {
                /* First two fields of DVB subtitles PES data:
                 * data_identifier: for DVB subtitle streams shall be coded with the value 0x20
                 * subtitle_stream_id: for DVB subtitle stream shall be identified by the value 0x00 */
                *q++ = 0x20;
                *q++ = 0x00;
            }
            if (is_dvb_teletext) {
                memset(q, 0xff, pes_header_stuffing_bytes);
                q += pes_header_stuffing_bytes;
            }
            is_start = 0;
        }
        /* header size */
        header_len = q - buf;
        /* data len */
        len = TS_PACKET_SIZE - header_len;
        if (len > payload_size)
            len = payload_size;
        stuffing_len = TS_PACKET_SIZE - header_len - len;
        if (stuffing_len > 0) {
            /* add stuffing with AFC */
            if (buf[3] & 0x20) {
                /* stuffing already present: increase its size */
                afc_len = buf[4] + 1;
                memmove(buf + 4 + afc_len + stuffing_len,
                        buf + 4 + afc_len,
                        header_len - (4 + afc_len));
                buf[4] += stuffing_len;
                memset(buf + 4 + afc_len, 0xff, stuffing_len);
            } else {
                /* add stuffing */
                memmove(buf + 4 + stuffing_len, buf + 4, header_len - 4);
                buf[3] |= 0x20;
                buf[4] = stuffing_len - 1;
                if (stuffing_len >= 2) {
                    buf[5] = 0x00;
                    memset(buf + 6, 0xff, stuffing_len - 2);
                }
            }
        }

        if (is_dvb_subtitle && payload_size == len) {
            memcpy(buf + TS_PACKET_SIZE - len, payload, len - 1);
            buf[TS_PACKET_SIZE - 1] = 0xff; /* end_of_PES_data_field_marker: an 8-bit field with fixed contents 0xff for DVB subtitle */
        } else {
            memcpy(buf + TS_PACKET_SIZE - len, payload, len);
        }

        payload += len;
        payload_size -= len;
        mpegts_prefix_m2ts_header(s);
        avio_write(s->pb, buf, TS_PACKET_SIZE);
    }
    avio_flush(s->pb);
    ts_st->prev_payload_key = key;
}

int ff_check_h264_startcode(AVFormatContext *s, const AVStream *st, const AVPacket *pkt)
{
    if (pkt->size < 5 || AV_RB32(pkt->data) != 0x0000001) {
        if (!st->nb_frames) {
            av_log(s, AV_LOG_ERROR, "H.264 bitstream malformed, "
                   "no startcode found, use the h264_mp4toannexb bitstream filter (-bsf h264_mp4toannexb)\n");
            return AVERROR(EINVAL);
        }
        av_log(s, AV_LOG_WARNING, "H.264 bitstream error, startcode missing\n");
    }
    return 0;
}

static int mpegts_write_packet_internal(AVFormatContext *s, AVPacket *pkt)
{
    AVStream *st = s->streams[pkt->stream_index];
    int size = pkt->size;
    uint8_t *buf= pkt->data;
    uint8_t *data= NULL;
    MpegTSWrite *ts = s->priv_data;
    MpegTSWriteStream *ts_st = st->priv_data;
    const int64_t delay = av_rescale(s->max_delay, 90000, AV_TIME_BASE)*2;
    int64_t dts = pkt->dts, pts = pkt->pts;

    if (ts->reemit_pat_pmt) {
        av_log(s, AV_LOG_WARNING, "resend_headers option is deprecated, use -mpegts_flags resend_headers\n");
        ts->reemit_pat_pmt = 0;
        ts->flags |= MPEGTS_FLAG_REEMIT_PAT_PMT;
    }

    if (ts->flags & MPEGTS_FLAG_REEMIT_PAT_PMT) {
        ts->pat_packet_count = ts->pat_packet_period - 1;
        ts->sdt_packet_count = ts->sdt_packet_period - 1;
        ts->flags &= ~MPEGTS_FLAG_REEMIT_PAT_PMT;
    }

    if(ts->copyts < 1){
        if (pts != AV_NOPTS_VALUE)
            pts += delay;
        if (dts != AV_NOPTS_VALUE)
            dts += delay;
    }

    if (ts_st->first_pts_check && pts == AV_NOPTS_VALUE) {
        av_log(s, AV_LOG_ERROR, "first pts value must be set\n");
        return AVERROR_INVALIDDATA;
    }
    ts_st->first_pts_check = 0;

    if (st->codec->codec_id == AV_CODEC_ID_H264) {
        const uint8_t *p = buf, *buf_end = p+size;
        uint32_t state = -1;
        int ret = ff_check_h264_startcode(s, st, pkt);
        if (ret < 0)
            return ret;

        do {
            p = avpriv_find_start_code(p, buf_end, &state);
            av_dlog(s, "nal %d\n", state & 0x1f);
        } while (p < buf_end && (state & 0x1f) != 9 &&
                 (state & 0x1f) != 5 && (state & 0x1f) != 1);

        if ((state & 0x1f) != 9) { // AUD NAL
            data = av_malloc(pkt->size+6);
            if (!data)
                return AVERROR(ENOMEM);
            memcpy(data+6, pkt->data, pkt->size);
            AV_WB32(data, 0x00000001);
            data[4] = 0x09;
            data[5] = 0xf0; // any slice type (0xe) + rbsp stop one bit
            buf  = data;
            size = pkt->size+6;
        }
    } else if (st->codec->codec_id == AV_CODEC_ID_AAC) {
        if (pkt->size < 2) {
            av_log(s, AV_LOG_ERROR, "AAC packet too short\n");
            return AVERROR_INVALIDDATA;
        }
        if ((AV_RB16(pkt->data) & 0xfff0) != 0xfff0) {
            int ret;
            AVPacket pkt2;

            if (!ts_st->amux) {
                av_log(s, AV_LOG_ERROR, "AAC bitstream not in ADTS format "
                       "and extradata missing\n");
                return AVERROR_INVALIDDATA;
            }

            av_init_packet(&pkt2);
            pkt2.data = pkt->data;
            pkt2.size = pkt->size;
            av_assert0(pkt->dts != AV_NOPTS_VALUE);
            pkt2.dts = av_rescale_q(pkt->dts, st->time_base, ts_st->amux->streams[0]->time_base);
            ret = avio_open_dyn_buf(&ts_st->amux->pb);
            if (ret < 0)
                return AVERROR(ENOMEM);

            ret = av_write_frame(ts_st->amux, &pkt2);
            if (ret < 0) {
                avio_close_dyn_buf(ts_st->amux->pb, &data);
                ts_st->amux->pb = NULL;
                av_free(data);
                return ret;
            }
            size = avio_close_dyn_buf(ts_st->amux->pb, &data);
            ts_st->amux->pb = NULL;
            buf = data;
        }
    }

    if (pkt->dts != AV_NOPTS_VALUE) {
        int i;
        for(i=0; i<s->nb_streams; i++){
            AVStream *st2 = s->streams[i];
            MpegTSWriteStream *ts_st2 = st2->priv_data;
            if(   ts_st2->payload_size
               && (ts_st2->payload_dts == AV_NOPTS_VALUE || dts - ts_st2->payload_dts > delay/2)){
                mpegts_write_pes(s, st2, ts_st2->payload, ts_st2->payload_size,
                                ts_st2->payload_pts, ts_st2->payload_dts,
                                ts_st2->payload_flags & AV_PKT_FLAG_KEY);
                ts_st2->payload_size = 0;
            }
        }
    }

    if (ts_st->payload_size && ts_st->payload_size + size > ts->pes_payload_size) {
        mpegts_write_pes(s, st, ts_st->payload, ts_st->payload_size,
                         ts_st->payload_pts, ts_st->payload_dts,
                         ts_st->payload_flags & AV_PKT_FLAG_KEY);
        ts_st->payload_size = 0;
    }

    if (st->codec->codec_type != AVMEDIA_TYPE_AUDIO || size > ts->pes_payload_size) {
        av_assert0(!ts_st->payload_size);
        // for video and subtitle, write a single pes packet
        mpegts_write_pes(s, st, buf, size, pts, dts, pkt->flags & AV_PKT_FLAG_KEY);
        av_free(data);
        return 0;
    }

    if (!ts_st->payload_size) {
        ts_st->payload_pts = pts;
        ts_st->payload_dts = dts;
        ts_st->payload_flags = pkt->flags;
    }

    memcpy(ts_st->payload + ts_st->payload_size, buf, size);
    ts_st->payload_size += size;

    av_free(data);

    return 0;
}

static void mpegts_write_flush(AVFormatContext *s)
{
    int i;

    /* flush current packets */
    for(i = 0; i < s->nb_streams; i++) {
        AVStream *st = s->streams[i];
        MpegTSWriteStream *ts_st = st->priv_data;
        if (ts_st->payload_size > 0) {
            mpegts_write_pes(s, st, ts_st->payload, ts_st->payload_size,
                             ts_st->payload_pts, ts_st->payload_dts,
                             ts_st->payload_flags & AV_PKT_FLAG_KEY);
            ts_st->payload_size = 0;
        }
    }
    avio_flush(s->pb);
}

static int mpegts_write_packet(AVFormatContext *s, AVPacket *pkt)
{
    if (!pkt) {
        mpegts_write_flush(s);
        return 1;
    } else {
        return mpegts_write_packet_internal(s, pkt);
    }
}

static int mpegts_write_end(AVFormatContext *s)
{
    MpegTSWrite *ts = s->priv_data;
    MpegTSService *service;
    int i;

    mpegts_write_flush(s);

    for(i = 0; i < s->nb_streams; i++) {
        AVStream *st = s->streams[i];
        MpegTSWriteStream *ts_st = st->priv_data;
        av_freep(&ts_st->payload);
        if (ts_st->amux) {
            avformat_free_context(ts_st->amux);
            ts_st->amux = NULL;
        }
    }

    for(i = 0; i < ts->nb_services; i++) {
        service = ts->services[i];
        av_freep(&service->provider_name);
        av_freep(&service->name);
        av_free(service);
    }
    av_free(ts->services);

    return 0;
}

static const AVOption options[] = {
    { "mpegts_transport_stream_id", "Set transport_stream_id field.",
      offsetof(MpegTSWrite, transport_stream_id), AV_OPT_TYPE_INT, {.i64 = 0x0001 }, 0x0001, 0xffff, AV_OPT_FLAG_ENCODING_PARAM},
    { "mpegts_original_network_id", "Set original_network_id field.",
      offsetof(MpegTSWrite, original_network_id), AV_OPT_TYPE_INT, {.i64 = 0x0001 }, 0x0001, 0xffff, AV_OPT_FLAG_ENCODING_PARAM},
    { "mpegts_service_id", "Set service_id field.",
      offsetof(MpegTSWrite, service_id), AV_OPT_TYPE_INT, {.i64 = 0x0001 }, 0x0001, 0xffff, AV_OPT_FLAG_ENCODING_PARAM},
    { "mpegts_pmt_start_pid", "Set the first pid of the PMT.",
      offsetof(MpegTSWrite, pmt_start_pid), AV_OPT_TYPE_INT, {.i64 = 0x1000 }, 0x0010, 0x1f00, AV_OPT_FLAG_ENCODING_PARAM},
    { "mpegts_start_pid", "Set the first pid.",
      offsetof(MpegTSWrite, start_pid), AV_OPT_TYPE_INT, {.i64 = 0x0100 }, 0x0100, 0x0f00, AV_OPT_FLAG_ENCODING_PARAM},
    {"mpegts_m2ts_mode", "Enable m2ts mode.",
        offsetof(MpegTSWrite, m2ts_mode), AV_OPT_TYPE_INT, {.i64 = -1 },
        -1,1, AV_OPT_FLAG_ENCODING_PARAM},
    { "muxrate", NULL, offsetof(MpegTSWrite, mux_rate), AV_OPT_TYPE_INT, {.i64 = 1}, 0, INT_MAX, AV_OPT_FLAG_ENCODING_PARAM},
    { "pes_payload_size", "Minimum PES packet payload in bytes",
      offsetof(MpegTSWrite, pes_payload_size), AV_OPT_TYPE_INT, {.i64 = DEFAULT_PES_PAYLOAD_SIZE}, 0, INT_MAX, AV_OPT_FLAG_ENCODING_PARAM},
    { "mpegts_flags", "MPEG-TS muxing flags", offsetof(MpegTSWrite, flags), AV_OPT_TYPE_FLAGS, {.i64 = 0}, 0, INT_MAX,
      AV_OPT_FLAG_ENCODING_PARAM, "mpegts_flags" },
    { "resend_headers", "Reemit PAT/PMT before writing the next packet",
      0, AV_OPT_TYPE_CONST, {.i64 = MPEGTS_FLAG_REEMIT_PAT_PMT}, 0, INT_MAX,
      AV_OPT_FLAG_ENCODING_PARAM, "mpegts_flags"},
    { "latm", "Use LATM packetization for AAC",
      0, AV_OPT_TYPE_CONST, {.i64 = MPEGTS_FLAG_AAC_LATM}, 0, INT_MAX,
      AV_OPT_FLAG_ENCODING_PARAM, "mpegts_flags"},
    // backward compatibility
    { "resend_headers", "Reemit PAT/PMT before writing the next packet",
      offsetof(MpegTSWrite, reemit_pat_pmt), AV_OPT_TYPE_INT, {.i64 = 0}, 0, INT_MAX, AV_OPT_FLAG_ENCODING_PARAM},
<<<<<<< HEAD
    { "mpegts_copyts", "don't offset dts/pts",
      offsetof(MpegTSWrite, copyts), AV_OPT_TYPE_INT, {.i64=-1}, -1, 1, AV_OPT_FLAG_ENCODING_PARAM},
    { "tables_version", "set PAT, PMT and SDT version",
      offsetof(MpegTSWrite, tables_version), AV_OPT_TYPE_INT, {.i64=0}, 0, 31, AV_OPT_FLAG_ENCODING_PARAM},
    { "omit_video_pes_length", "Omit the PES packet length for video packets",
      offsetof(MpegTSWrite, omit_video_pes_length), AV_OPT_TYPE_INT, {.i64=1}, 0, 1, AV_OPT_FLAG_ENCODING_PARAM},
=======
    { "pcr_period", "PCR retransmission time",
      offsetof(MpegTSWrite, pcr_period), AV_OPT_TYPE_INT, { .i64 = PCR_RETRANS_TIME }, 0, INT_MAX, AV_OPT_FLAG_ENCODING_PARAM },
>>>>>>> f121dbd9
    { NULL },
};

static const AVClass mpegts_muxer_class = {
    .class_name     = "MPEGTS muxer",
    .item_name      = av_default_item_name,
    .option         = options,
    .version        = LIBAVUTIL_VERSION_INT,
};

AVOutputFormat ff_mpegts_muxer = {
    .name              = "mpegts",
    .long_name         = NULL_IF_CONFIG_SMALL("MPEG-TS (MPEG-2 Transport Stream)"),
    .mime_type         = "video/MP2T",
    .extensions        = "ts,m2t,m2ts,mts",
    .priv_data_size    = sizeof(MpegTSWrite),
    .audio_codec       = AV_CODEC_ID_MP2,
    .video_codec       = AV_CODEC_ID_MPEG2VIDEO,
    .write_header      = mpegts_write_header,
    .write_packet      = mpegts_write_packet,
    .write_trailer     = mpegts_write_end,
    .flags             = AVFMT_ALLOW_FLUSH,
    .priv_class        = &mpegts_muxer_class,
};<|MERGE_RESOLUTION|>--- conflicted
+++ resolved
@@ -1375,17 +1375,14 @@
     // backward compatibility
     { "resend_headers", "Reemit PAT/PMT before writing the next packet",
       offsetof(MpegTSWrite, reemit_pat_pmt), AV_OPT_TYPE_INT, {.i64 = 0}, 0, INT_MAX, AV_OPT_FLAG_ENCODING_PARAM},
-<<<<<<< HEAD
     { "mpegts_copyts", "don't offset dts/pts",
       offsetof(MpegTSWrite, copyts), AV_OPT_TYPE_INT, {.i64=-1}, -1, 1, AV_OPT_FLAG_ENCODING_PARAM},
     { "tables_version", "set PAT, PMT and SDT version",
       offsetof(MpegTSWrite, tables_version), AV_OPT_TYPE_INT, {.i64=0}, 0, 31, AV_OPT_FLAG_ENCODING_PARAM},
     { "omit_video_pes_length", "Omit the PES packet length for video packets",
       offsetof(MpegTSWrite, omit_video_pes_length), AV_OPT_TYPE_INT, {.i64=1}, 0, 1, AV_OPT_FLAG_ENCODING_PARAM},
-=======
     { "pcr_period", "PCR retransmission time",
       offsetof(MpegTSWrite, pcr_period), AV_OPT_TYPE_INT, { .i64 = PCR_RETRANS_TIME }, 0, INT_MAX, AV_OPT_FLAG_ENCODING_PARAM },
->>>>>>> f121dbd9
     { NULL },
 };
 
