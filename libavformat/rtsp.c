--- conflicted
+++ resolved
@@ -1116,16 +1116,6 @@
                 }
             }
 
-<<<<<<< HEAD
-#if 0
-            /* then try on any port */
-            if (ffurl_open(&rtsp_st->rtp_handle, "rtp://", AVIO_RDONLY) < 0) {
-                err = AVERROR_INVALIDDATA;
-                goto fail;
-            }
-#else
-=======
->>>>>>> 6e19cfb0
             av_log(s, AV_LOG_ERROR, "Unable to open an input RTP port\n");
             err = AVERROR(EIO);
             goto fail;
