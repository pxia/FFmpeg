#!/bin/sh
#
# FFmpeg configure script
#
# Copyright (c) 2000-2002 Fabrice Bellard
# Copyright (c) 2005-2008 Diego Biurrun
# Copyright (c) 2005-2008 Mans Rullgard
#

# Prevent locale nonsense from breaking basic text processing.
LC_ALL=C
export LC_ALL

# make sure we are running under a compatible shell
# try to make this part work with most shells

try_exec(){
    echo "Trying shell $1"
    type "$1" > /dev/null 2>&1 && exec "$@"
}

unset foo
(: ${foo%%bar}) 2> /dev/null
E1="$?"

(: ${foo?}) 2> /dev/null
E2="$?"

if test "$E1" != 0 || test "$E2" = 0; then
    echo "Broken shell detected.  Trying alternatives."
    export FF_CONF_EXEC
    if test "0$FF_CONF_EXEC" -lt 1; then
        FF_CONF_EXEC=1
        try_exec bash "$0" "$@"
    fi
    if test "0$FF_CONF_EXEC" -lt 2; then
        FF_CONF_EXEC=2
        try_exec ksh "$0" "$@"
    fi
    if test "0$FF_CONF_EXEC" -lt 3; then
        FF_CONF_EXEC=3
        try_exec /usr/xpg4/bin/sh "$0" "$@"
    fi
    echo "No compatible shell script interpreter found."
    echo "This configure script requires a POSIX-compatible shell"
    echo "such as bash or ksh."
    echo "THIS IS NOT A BUG IN FFMPEG, DO NOT REPORT IT AS SUCH."
    echo "Instead, install a working POSIX-compatible shell."
    echo "Disabling this configure test will create a broken FFmpeg."
    if test "$BASH_VERSION" = '2.04.0(1)-release'; then
        echo "This bash version ($BASH_VERSION) is broken on your platform."
        echo "Upgrade to a later version if available."
    fi
    exit 1
fi

test -d /usr/xpg4/bin && PATH=/usr/xpg4/bin:$PATH

show_help(){
    cat <<EOF
Usage: configure [options]
Options: [defaults in brackets after descriptions]

Help options:
  --help                   print this message
  --quiet                  Suppress showing informative output
  --list-decoders          show all available decoders
  --list-encoders          show all available encoders
  --list-hwaccels          show all available hardware accelerators
  --list-demuxers          show all available demuxers
  --list-muxers            show all available muxers
  --list-parsers           show all available parsers
  --list-protocols         show all available protocols
  --list-bsfs              show all available bitstream filters
  --list-indevs            show all available input devices
  --list-outdevs           show all available output devices
  --list-filters           show all available filters

Standard options:
  --logfile=FILE           log tests and output to FILE [ffbuild/config.log]
  --disable-logging        do not log configure debug information
  --fatal-warnings         fail if any configure warning is generated
  --prefix=PREFIX          install in PREFIX [$prefix_default]
  --bindir=DIR             install binaries in DIR [PREFIX/bin]
  --datadir=DIR            install data files in DIR [PREFIX/share/ffmpeg]
  --docdir=DIR             install documentation in DIR [PREFIX/share/doc/ffmpeg]
  --libdir=DIR             install libs in DIR [PREFIX/lib]
  --shlibdir=DIR           install shared libs in DIR [LIBDIR]
  --incdir=DIR             install includes in DIR [PREFIX/include]
  --mandir=DIR             install man page in DIR [PREFIX/share/man]
  --pkgconfigdir=DIR       install pkg-config files in DIR [LIBDIR/pkgconfig]
  --enable-rpath           use rpath to allow installing libraries in paths
                           not part of the dynamic linker search path
                           use rpath when linking programs (USE WITH CARE)
  --install-name-dir=DIR   Darwin directory name for installed targets

Licensing options:
  --enable-gpl             allow use of GPL code, the resulting libs
                           and binaries will be under GPL [no]
  --enable-version3        upgrade (L)GPL to version 3 [no]
  --enable-nonfree         allow use of nonfree code, the resulting libs
                           and binaries will be unredistributable [no]

Configuration options:
  --disable-static         do not build static libraries [no]
  --enable-shared          build shared libraries [no]
  --enable-small           optimize for size instead of speed
  --disable-runtime-cpudetect disable detecting CPU capabilities at runtime (smaller binary)
  --enable-gray            enable full grayscale support (slower color)
  --disable-swscale-alpha  disable alpha channel support in swscale
  --disable-all            disable building components, libraries and programs
  --disable-autodetect     disable automatically detected external libraries [no]

Program options:
  --disable-programs       do not build command line programs
  --disable-ffmpeg         disable ffmpeg build
  --disable-ffplay         disable ffplay build
  --disable-ffprobe        disable ffprobe build
  --disable-ffserver       disable ffserver build

Documentation options:
  --disable-doc            do not build documentation
  --disable-htmlpages      do not build HTML documentation pages
  --disable-manpages       do not build man documentation pages
  --disable-podpages       do not build POD documentation pages
  --disable-txtpages       do not build text documentation pages

Component options:
  --disable-avdevice       disable libavdevice build
  --disable-avcodec        disable libavcodec build
  --disable-avformat       disable libavformat build
  --disable-swresample     disable libswresample build
  --disable-swscale        disable libswscale build
  --disable-postproc       disable libpostproc build
  --disable-avfilter       disable libavfilter build
  --enable-avresample      enable libavresample build [no]
  --disable-pthreads       disable pthreads [autodetect]
  --disable-w32threads     disable Win32 threads [autodetect]
  --disable-os2threads     disable OS/2 threads [autodetect]
  --disable-network        disable network support [no]
  --disable-dct            disable DCT code
  --disable-dwt            disable DWT code
  --disable-error-resilience disable error resilience code
  --disable-lsp            disable LSP code
  --disable-lzo            disable LZO decoder code
  --disable-mdct           disable MDCT code
  --disable-rdft           disable RDFT code
  --disable-fft            disable FFT code
  --disable-faan           disable floating point AAN (I)DCT code
  --disable-pixelutils     disable pixel utils in libavutil

Individual component options:
  --disable-everything     disable all components listed below
  --disable-encoder=NAME   disable encoder NAME
  --enable-encoder=NAME    enable encoder NAME
  --disable-encoders       disable all encoders
  --disable-decoder=NAME   disable decoder NAME
  --enable-decoder=NAME    enable decoder NAME
  --disable-decoders       disable all decoders
  --disable-hwaccel=NAME   disable hwaccel NAME
  --enable-hwaccel=NAME    enable hwaccel NAME
  --disable-hwaccels       disable all hwaccels
  --disable-muxer=NAME     disable muxer NAME
  --enable-muxer=NAME      enable muxer NAME
  --disable-muxers         disable all muxers
  --disable-demuxer=NAME   disable demuxer NAME
  --enable-demuxer=NAME    enable demuxer NAME
  --disable-demuxers       disable all demuxers
  --enable-parser=NAME     enable parser NAME
  --disable-parser=NAME    disable parser NAME
  --disable-parsers        disable all parsers
  --enable-bsf=NAME        enable bitstream filter NAME
  --disable-bsf=NAME       disable bitstream filter NAME
  --disable-bsfs           disable all bitstream filters
  --enable-protocol=NAME   enable protocol NAME
  --disable-protocol=NAME  disable protocol NAME
  --disable-protocols      disable all protocols
  --enable-indev=NAME      enable input device NAME
  --disable-indev=NAME     disable input device NAME
  --disable-indevs         disable input devices
  --enable-outdev=NAME     enable output device NAME
  --disable-outdev=NAME    disable output device NAME
  --disable-outdevs        disable output devices
  --disable-devices        disable all devices
  --enable-filter=NAME     enable filter NAME
  --disable-filter=NAME    disable filter NAME
  --disable-filters        disable all filters
  --disable-v4l2_m2m       disable V4L2 mem2mem code [autodetect]

External library support:

  Using any of the following switches will allow FFmpeg to link to the
  corresponding external library. All the components depending on that library
  will become enabled, if all their other dependencies are met and they are not
  explicitly disabled. E.g. --enable-libwavpack will enable linking to
  libwavpack and allow the libwavpack encoder to be built, unless it is
  specifically disabled with --disable-encoder=libwavpack.

  Note that only the system libraries are auto-detected. All the other external
  libraries must be explicitly enabled.

  Also note that the following help text describes the purpose of the libraries
  themselves, not all their features will necessarily be usable by FFmpeg.

  --disable-alsa           disable ALSA support [autodetect]
  --disable-appkit         disable Apple AppKit framework [autodetect]
  --disable-avfoundation   disable Apple AVFoundation framework [autodetect]
  --enable-avisynth        enable reading of AviSynth script files [no]
  --disable-bzlib          disable bzlib [autodetect]
  --disable-coreimage      disable Apple CoreImage framework [autodetect]
  --enable-chromaprint     enable audio fingerprinting with chromaprint [no]
  --enable-frei0r          enable frei0r video filtering [no]
  --enable-gcrypt          enable gcrypt, needed for rtmp(t)e support
                           if openssl, librtmp or gmp is not used [no]
  --enable-gmp             enable gmp, needed for rtmp(t)e support
                           if openssl or librtmp is not used [no]
  --enable-gnutls          enable gnutls, needed for https support
                           if openssl is not used [no]
  --disable-iconv          disable iconv [autodetect]
  --enable-jni             enable JNI support [no]
  --enable-ladspa          enable LADSPA audio filtering [no]
  --enable-libass          enable libass subtitles rendering,
                           needed for subtitles and ass filter [no]
  --enable-libbluray       enable BluRay reading using libbluray [no]
  --enable-libbs2b         enable bs2b DSP library [no]
  --enable-libcaca         enable textual display using libcaca [no]
  --enable-libcelt         enable CELT decoding via libcelt [no]
  --enable-libcdio         enable audio CD grabbing with libcdio [no]
  --enable-libdc1394       enable IIDC-1394 grabbing using libdc1394
                           and libraw1394 [no]
  --enable-libfdk-aac      enable AAC de/encoding via libfdk-aac [no]
  --enable-libflite        enable flite (voice synthesis) support via libflite [no]
  --enable-libfontconfig   enable libfontconfig, useful for drawtext filter [no]
  --enable-libfreetype     enable libfreetype, needed for drawtext filter [no]
  --enable-libfribidi      enable libfribidi, improves drawtext filter [no]
  --enable-libgme          enable Game Music Emu via libgme [no]
  --enable-libgsm          enable GSM de/encoding via libgsm [no]
  --enable-libiec61883     enable iec61883 via libiec61883 [no]
  --enable-libilbc         enable iLBC de/encoding via libilbc [no]
  --enable-libjack         enable JACK audio sound server [no]
  --enable-libkvazaar      enable HEVC encoding via libkvazaar [no]
  --enable-libmodplug      enable ModPlug via libmodplug [no]
  --enable-libmp3lame      enable MP3 encoding via libmp3lame [no]
  --enable-libopencore-amrnb enable AMR-NB de/encoding via libopencore-amrnb [no]
  --enable-libopencore-amrwb enable AMR-WB decoding via libopencore-amrwb [no]
  --enable-libopencv       enable video filtering via libopencv [no]
  --enable-libopenh264     enable H.264 encoding via OpenH264 [no]
  --enable-libopenjpeg     enable JPEG 2000 de/encoding via OpenJPEG [no]
  --enable-libopenmpt      enable decoding tracked files via libopenmpt [no]
  --enable-libopus         enable Opus de/encoding via libopus [no]
  --enable-libpulse        enable Pulseaudio input via libpulse [no]
  --enable-librsvg         enable SVG rasterization via librsvg [no]
  --enable-librubberband   enable rubberband needed for rubberband filter [no]
  --enable-librtmp         enable RTMP[E] support via librtmp [no]
  --enable-libshine        enable fixed-point MP3 encoding via libshine [no]
  --enable-libsmbclient    enable Samba protocol via libsmbclient [no]
  --enable-libsnappy       enable Snappy compression, needed for hap encoding [no]
  --enable-libsoxr         enable Include libsoxr resampling [no]
  --enable-libspeex        enable Speex de/encoding via libspeex [no]
  --enable-libssh          enable SFTP protocol via libssh [no]
  --enable-libtesseract    enable Tesseract, needed for ocr filter [no]
  --enable-libtheora       enable Theora encoding via libtheora [no]
  --enable-libtwolame      enable MP2 encoding via libtwolame [no]
  --enable-libv4l2         enable libv4l2/v4l-utils [no]
  --enable-libvidstab      enable video stabilization using vid.stab [no]
  --enable-libvmaf         enable vmaf filter via libvmaf [no]
  --enable-libvo-amrwbenc  enable AMR-WB encoding via libvo-amrwbenc [no]
  --enable-libvorbis       enable Vorbis en/decoding via libvorbis,
                           native implementation exists [no]
  --enable-libvpx          enable VP8 and VP9 de/encoding via libvpx [no]
  --enable-libwavpack      enable wavpack encoding via libwavpack [no]
  --enable-libwebp         enable WebP encoding via libwebp [no]
  --enable-libx264         enable H.264 encoding via x264 [no]
  --enable-libx265         enable HEVC encoding via x265 [no]
  --enable-libxavs         enable AVS encoding via xavs [no]
  --enable-libxcb          enable X11 grabbing using XCB [autodetect]
  --enable-libxcb-shm      enable X11 grabbing shm communication [autodetect]
  --enable-libxcb-xfixes   enable X11 grabbing mouse rendering [autodetect]
  --enable-libxcb-shape    enable X11 grabbing shape rendering [autodetect]
  --enable-libxvid         enable Xvid encoding via xvidcore,
                           native MPEG-4/Xvid encoder exists [no]
  --enable-libxml2         enable XML parsing using the C library libxml2 [no]
  --enable-libzimg         enable z.lib, needed for zscale filter [no]
  --enable-libzmq          enable message passing via libzmq [no]
  --enable-libzvbi         enable teletext support via libzvbi [no]
  --disable-lzma           disable lzma [autodetect]
  --enable-decklink        enable Blackmagic DeckLink I/O support [no]
  --enable-libndi_newtek   enable Newteck NDI I/O support [no]
  --enable-mediacodec      enable Android MediaCodec support [no]
  --enable-libmysofa       enable libmysofa, needed for sofalizer filter [no]
  --enable-openal          enable OpenAL 1.1 capture support [no]
  --enable-opencl          enable OpenCL code
  --enable-opengl          enable OpenGL rendering [no]
  --enable-openssl         enable openssl, needed for https support
                           if gnutls is not used [no]
  --disable-sndio          disable sndio support [autodetect]
  --disable-schannel       disable SChannel SSP, needed for TLS support on
                           Windows if openssl and gnutls are not used [autodetect]
  --disable-sdl2           disable sdl2 [autodetect]
  --disable-securetransport disable Secure Transport, needed for TLS support
                           on OSX if openssl and gnutls are not used [autodetect]
  --disable-xlib           disable xlib [autodetect]
  --disable-zlib           disable zlib [autodetect]

  The following libraries provide various hardware acceleration features:
  --disable-audiotoolbox   disable Apple AudioToolbox code [autodetect]
  --disable-cuda           disable dynamically linked Nvidia CUDA code [autodetect]
  --enable-cuda-sdk        enable CUDA features that require the CUDA SDK [no]
  --disable-cuvid          disable Nvidia CUVID support [autodetect]
  --disable-d3d11va        disable Microsoft Direct3D 11 video acceleration code [autodetect]
  --disable-dxva2          disable Microsoft DirectX 9 video acceleration code [autodetect]
  --enable-libdrm          enable DRM code (Linux) [no]
  --enable-libmfx          enable Intel MediaSDK (AKA Quick Sync Video) code via libmfx [no]
  --enable-libnpp          enable Nvidia Performance Primitives-based code [no]
  --enable-mmal            enable Broadcom Multi-Media Abstraction Layer (Raspberry Pi) via MMAL [no]
  --disable-nvdec          disable Nvidia video decoding acceleration (via hwaccel) [autodetect]
  --disable-nvenc          disable Nvidia video encoding code [autodetect]
  --enable-omx             enable OpenMAX IL code [no]
  --enable-omx-rpi         enable OpenMAX IL code for Raspberry Pi [no]
  --enable-rkmpp           enable Rockchip Media Process Platform code [no]
  --disable-vaapi          disable Video Acceleration API (mainly Unix/Intel) code [autodetect]
  --disable-vdpau          disable Nvidia Video Decode and Presentation API for Unix code [autodetect]
  --disable-videotoolbox   disable VideoToolbox code [autodetect]

Toolchain options:
  --arch=ARCH              select architecture [$arch]
  --cpu=CPU                select the minimum required CPU (affects
                           instruction selection, may crash on older CPUs)
  --cross-prefix=PREFIX    use PREFIX for compilation tools [$cross_prefix]
  --progs-suffix=SUFFIX    program name suffix []
  --enable-cross-compile   assume a cross-compiler is used
  --sysroot=PATH           root of cross-build tree
  --sysinclude=PATH        location of cross-build system headers
  --target-os=OS           compiler targets OS [$target_os]
  --target-exec=CMD        command to run executables on target
  --target-path=DIR        path to view of build directory on target
  --target-samples=DIR     path to samples directory on target
  --tempprefix=PATH        force fixed dir/prefix instead of mktemp for checks
  --toolchain=NAME         set tool defaults according to NAME
  --nm=NM                  use nm tool NM [$nm_default]
  --ar=AR                  use archive tool AR [$ar_default]
  --as=AS                  use assembler AS [$as_default]
  --ln_s=LN_S              use symbolic link tool LN_S [$ln_s_default]
  --strip=STRIP            use strip tool STRIP [$strip_default]
  --windres=WINDRES        use windows resource compiler WINDRES [$windres_default]
  --x86asmexe=EXE          use nasm-compatible assembler EXE [$x86asmexe_default]
  --cc=CC                  use C compiler CC [$cc_default]
  --cxx=CXX                use C compiler CXX [$cxx_default]
  --objcc=OCC              use ObjC compiler OCC [$cc_default]
  --dep-cc=DEPCC           use dependency generator DEPCC [$cc_default]
  --nvcc=NVCC              use Nvidia CUDA compiler NVCC [$nvcc_default]
  --ld=LD                  use linker LD [$ld_default]
  --pkg-config=PKGCONFIG   use pkg-config tool PKGCONFIG [$pkg_config_default]
  --pkg-config-flags=FLAGS pass additional flags to pkgconf []
  --ranlib=RANLIB          use ranlib RANLIB [$ranlib_default]
  --doxygen=DOXYGEN        use DOXYGEN to generate API doc [$doxygen_default]
  --host-cc=HOSTCC         use host C compiler HOSTCC
  --host-cflags=HCFLAGS    use HCFLAGS when compiling for host
  --host-cppflags=HCPPFLAGS use HCPPFLAGS when compiling for host
  --host-ld=HOSTLD         use host linker HOSTLD
  --host-ldflags=HLDFLAGS  use HLDFLAGS when linking for host
  --host-libs=HLIBS        use libs HLIBS when linking for host
  --host-os=OS             compiler host OS [$target_os]
  --extra-cflags=ECFLAGS   add ECFLAGS to CFLAGS [$CFLAGS]
  --extra-cxxflags=ECFLAGS add ECFLAGS to CXXFLAGS [$CXXFLAGS]
  --extra-objcflags=FLAGS  add FLAGS to OBJCFLAGS [$CFLAGS]
  --extra-ldflags=ELDFLAGS add ELDFLAGS to LDFLAGS [$LDFLAGS]
  --extra-ldexeflags=ELDFLAGS add ELDFLAGS to LDEXEFLAGS [$LDEXEFLAGS]
  --extra-ldsoflags=ELDFLAGS add ELDFLAGS to LDSOFLAGS [$LDSOFLAGS]
  --extra-libs=ELIBS       add ELIBS [$ELIBS]
  --extra-version=STRING   version string suffix []
  --optflags=OPTFLAGS      override optimization-related compiler flags
  --nvccflags=NVCCFLAGS    override nvcc flags [$nvccflags_default]
  --build-suffix=SUFFIX    library name suffix []
  --enable-pic             build position-independent code
  --enable-thumb           compile for Thumb instruction set
  --enable-lto             use link-time optimization
  --env="ENV=override"     override the environment variables

Advanced options (experts only):
  --malloc-prefix=PREFIX   prefix malloc and related names with PREFIX
  --custom-allocator=NAME  use a supported custom allocator
  --disable-symver         disable symbol versioning
  --enable-hardcoded-tables use hardcoded tables instead of runtime generation
  --disable-safe-bitstream-reader
                           disable buffer boundary checking in bitreaders
                           (faster, but may crash)
  --sws-max-filter-size=N  the max filter size swscale uses [$sws_max_filter_size_default]

Optimization options (experts only):
  --disable-asm            disable all assembly optimizations
  --disable-altivec        disable AltiVec optimizations
  --disable-vsx            disable VSX optimizations
  --disable-power8         disable POWER8 optimizations
  --disable-amd3dnow       disable 3DNow! optimizations
  --disable-amd3dnowext    disable 3DNow! extended optimizations
  --disable-mmx            disable MMX optimizations
  --disable-mmxext         disable MMXEXT optimizations
  --disable-sse            disable SSE optimizations
  --disable-sse2           disable SSE2 optimizations
  --disable-sse3           disable SSE3 optimizations
  --disable-ssse3          disable SSSE3 optimizations
  --disable-sse4           disable SSE4 optimizations
  --disable-sse42          disable SSE4.2 optimizations
  --disable-avx            disable AVX optimizations
  --disable-xop            disable XOP optimizations
  --disable-fma3           disable FMA3 optimizations
  --disable-fma4           disable FMA4 optimizations
  --disable-avx2           disable AVX2 optimizations
  --disable-aesni          disable AESNI optimizations
  --disable-armv5te        disable armv5te optimizations
  --disable-armv6          disable armv6 optimizations
  --disable-armv6t2        disable armv6t2 optimizations
  --disable-vfp            disable VFP optimizations
  --disable-neon           disable NEON optimizations
  --disable-inline-asm     disable use of inline assembly
  --disable-x86asm         disable use of standalone x86 assembly
  --disable-mipsdsp        disable MIPS DSP ASE R1 optimizations
  --disable-mipsdspr2      disable MIPS DSP ASE R2 optimizations
  --disable-msa            disable MSA optimizations
  --disable-mipsfpu        disable floating point MIPS optimizations
  --disable-mmi            disable Loongson SIMD optimizations
  --disable-fast-unaligned consider unaligned accesses slow

Developer options (useful when working on FFmpeg itself):
  --disable-debug          disable debugging symbols
  --enable-debug=LEVEL     set the debug level [$debuglevel]
  --disable-optimizations  disable compiler optimizations
  --enable-extra-warnings  enable more compiler warnings
  --disable-stripping      disable stripping of executables and shared libraries
  --assert-level=level     0(default), 1 or 2, amount of assertion testing,
                           2 causes a slowdown at runtime.
  --enable-memory-poisoning fill heap uninitialized allocated space with arbitrary data
  --valgrind=VALGRIND      run "make fate" tests through valgrind to detect memory
                           leaks and errors, using the specified valgrind binary.
                           Cannot be combined with --target-exec
  --enable-ftrapv          Trap arithmetic overflows
  --samples=PATH           location of test samples for FATE, if not set use
                           \$FATE_SAMPLES at make invocation time.
  --enable-neon-clobber-test check NEON registers for clobbering (should be
                           used only for debugging purposes)
  --enable-xmm-clobber-test check XMM registers for clobbering (Win64-only;
                           should be used only for debugging purposes)
  --enable-random          randomly enable/disable components
  --disable-random
  --enable-random=LIST     randomly enable/disable specific components or
  --disable-random=LIST    component groups. LIST is a comma-separated list
                           of NAME[:PROB] entries where NAME is a component
                           (group) and PROB the probability associated with
                           NAME (default 0.5).
  --random-seed=VALUE      seed value for --enable/disable-random
  --disable-valgrind-backtrace do not print a backtrace under Valgrind
                           (only applies to --disable-optimizations builds)
  --enable-osfuzz          Enable building fuzzer tool
  --libfuzzer=PATH         path to libfuzzer
  --ignore-tests=TESTS     comma-separated list (without "fate-" prefix
                           in the name) of tests whose result is ignored
  --enable-linux-perf      enable Linux Performance Monitor API

NOTE: Object files are built at the place where configure is launched.
EOF
  exit 0
}

if test -t 1 && which tput >/dev/null 2>&1; then
    ncolors=$(tput colors)
    if test -n "$ncolors" && test $ncolors -ge 8; then
        bold_color=$(tput bold)
        warn_color=$(tput setaf 3)
        error_color=$(tput setaf 1)
        reset_color=$(tput sgr0)
    fi
    # 72 used instead of 80 since that's the default of pr
    ncols=$(tput cols)
fi
: ${ncols:=72}

log(){
    echo "$@" >> $logfile
}

log_file(){
    log BEGIN $1
    pr -n -t $1 >> $logfile
    log END $1
}

warn(){
    log "WARNING: $*"
    WARNINGS="${WARNINGS}WARNING: $*\n"
}

die(){
    log "$@"
    echo "$error_color$bold_color$@$reset_color"
    cat <<EOF

If you think configure made a mistake, make sure you are using the latest
version from Git.  If the latest version fails, report the problem to the
ffmpeg-user@ffmpeg.org mailing list or IRC #ffmpeg on irc.freenode.net.
EOF
    if disabled logging; then
        cat <<EOF
Rerun configure with logging enabled (do not use --disable-logging), and
include the log this produces with your report.
EOF
    else
        cat <<EOF
Include the log file "$logfile" produced by configure as this will help
solve the problem.
EOF
    fi
    exit 1
}

# Avoid locale weirdness, besides we really just want to translate ASCII.
toupper(){
    echo "$@" | tr abcdefghijklmnopqrstuvwxyz ABCDEFGHIJKLMNOPQRSTUVWXYZ
}

tolower(){
    echo "$@" | tr ABCDEFGHIJKLMNOPQRSTUVWXYZ abcdefghijklmnopqrstuvwxyz
}

c_escape(){
    echo "$*" | sed 's/["\\]/\\\0/g'
}

sh_quote(){
    v=$(echo "$1" | sed "s/'/'\\\\''/g")
    test "x$v" = "x${v#*[!A-Za-z0-9_/.+-]}" || v="'$v'"
    echo "$v"
}

cleanws(){
    echo "$@" | sed 's/^ *//;s/[[:space:]][[:space:]]*/ /g;s/ *$//'
}

filter(){
    pat=$1
    shift
    for v; do
        eval "case '$v' in $pat) printf '%s ' '$v' ;; esac"
    done
}

filter_out(){
    pat=$1
    shift
    for v; do
        eval "case '$v' in $pat) ;; *) printf '%s ' '$v' ;; esac"
    done
}

map(){
    m=$1
    shift
    for v; do eval $m; done
}

add_suffix(){
    suffix=$1
    shift
    for v; do echo ${v}${suffix}; done
}

set_all(){
    value=$1
    shift
    for var in $*; do
        eval $var=$value
    done
}

set_weak(){
    value=$1
    shift
    for var; do
        eval : \${$var:=$value}
    done
}

sanitize_var_name(){
    echo $@ | sed 's/[^A-Za-z0-9_]/_/g'
}

set_sanitized(){
    var=$1
    shift
    eval $(sanitize_var_name "$var")='$*'
}

get_sanitized(){
    eval echo \$$(sanitize_var_name "$1")
}

pushvar(){
    for pvar in $*; do
        eval level=\${${pvar}_level:=0}
        eval ${pvar}_${level}="\$$pvar"
        eval ${pvar}_level=$(($level+1))
    done
}

popvar(){
    for pvar in $*; do
        eval level=\${${pvar}_level:-0}
        test $level = 0 && continue
        eval level=$(($level-1))
        eval $pvar="\${${pvar}_${level}}"
        eval ${pvar}_level=$level
        eval unset ${pvar}_${level}
    done
}

request(){
    for var in $*; do
        eval ${var}_requested=yes
        eval $var=
    done
}

enable(){
    set_all yes $*
}

disable(){
    set_all no $*
}

enable_weak(){
    set_weak yes $*
}

disable_weak(){
    set_weak no $*
}

enable_sanitized(){
    for var; do
        enable $(sanitize_var_name $var)
    done
}

disable_sanitized(){
    for var; do
        disable $(sanitize_var_name $var)
    done
}

do_enable_deep(){
    for var; do
        enabled $var && continue
        eval sel="\$${var}_select"
        eval sgs="\$${var}_suggest"
        pushvar var sgs
        enable_deep $sel
        popvar sgs
        enable_deep_weak $sgs
        popvar var
    done
}

enable_deep(){
    do_enable_deep $*
    enable $*
}

enable_deep_weak(){
    for var; do
        disabled $var && continue
        pushvar var
        do_enable_deep $var
        popvar var
        enable_weak $var
    done
}

requested(){
    test "${1#!}" = "$1" && op="=" || op="!="
    eval test "x\$${1#!}_requested" $op "xyes"
}

enabled(){
    test "${1#!}" = "$1" && op="=" || op="!="
    eval test "x\$${1#!}" $op "xyes"
}

disabled(){
    test "${1#!}" = "$1" && op="=" || op="!="
    eval test "x\$${1#!}" $op "xno"
}

enabled_all(){
    for opt; do
        enabled $opt || return 1
    done
}

disabled_all(){
    for opt; do
        disabled $opt || return 1
    done
}

enabled_any(){
    for opt; do
        enabled $opt && return 0
    done
}

disabled_any(){
    for opt; do
        disabled $opt && return 0
    done
    return 1
}

set_default(){
    for opt; do
        eval : \${$opt:=\$${opt}_default}
    done
}

is_in(){
    value=$1
    shift
    for var in $*; do
        [ $var = $value ] && return 0
    done
    return 1
}

check_deps(){
    for cfg; do
        enabled ${cfg}_checking && die "Circular dependency for $cfg."
        disabled ${cfg}_checking && continue
        enable ${cfg}_checking

        eval dep_all="\$${cfg}_deps"
        eval dep_any="\$${cfg}_deps_any"
        eval dep_con="\$${cfg}_conflict"
        eval dep_sel="\$${cfg}_select"
        eval dep_sgs="\$${cfg}_suggest"
        eval dep_ifa="\$${cfg}_if"
        eval dep_ifn="\$${cfg}_if_any"

        pushvar cfg dep_all dep_any dep_con dep_sel dep_sgs dep_ifa dep_ifn
        check_deps $dep_all $dep_any $dep_con $dep_sel $dep_sgs $dep_ifa $dep_ifn
        popvar cfg dep_all dep_any dep_con dep_sel dep_sgs dep_ifa dep_ifn

        [ -n "$dep_ifa" ] && { enabled_all $dep_ifa && enable_weak $cfg; }
        [ -n "$dep_ifn" ] && { enabled_any $dep_ifn && enable_weak $cfg; }
        enabled_all  $dep_all || { disable $cfg && requested $cfg && die "ERROR: $cfg requested, but not all dependencies are satisfied: $dep_all"; }
        enabled_any  $dep_any || { disable $cfg && requested $cfg && die "ERROR: $cfg requested, but not any dependency is satisfied: $dep_any"; }
        disabled_all $dep_con || { disable $cfg && requested $cfg && die "ERROR: $cfg requested, but some conflicting dependencies are unsatisfied: $dep_con"; }
        disabled_any $dep_sel && { disable $cfg && requested $cfg && die "ERROR: $cfg requested, but some selected dependency is unsatisfied: $dep_sel"; }

        enabled $cfg && enable_deep_weak $dep_sel $dep_sgs

        for dep in $dep_all $dep_any $dep_sel $dep_sgs; do
            # filter out library deps, these do not belong in extralibs
            is_in $dep $LIBRARY_LIST && continue
            enabled $dep && eval append ${cfg}_extralibs ${dep}_extralibs
        done

        disable ${cfg}_checking
    done
}

print_config(){
    pfx=$1
    files=$2
    shift 2
    map 'eval echo "$v \${$v:-no}"' "$@" |
    awk "BEGIN { split(\"$files\", files) }
        {
            c = \"$pfx\" toupper(\$1);
            v = \$2;
            sub(/yes/, 1, v);
            sub(/no/,  0, v);
            for (f in files) {
                file = files[f];
                if (file ~ /\\.h\$/) {
                    printf(\"#define %s %d\\n\", c, v) >>file;
                } else if (file ~ /\\.asm\$/) {
                    printf(\"%%define %s %d\\n\", c, v) >>file;
                } else if (file ~ /\\.mak\$/) {
                    n = -v ? \"\" : \"!\";
                    printf(\"%s%s=yes\\n\", n, c) >>file;
                } else if (file ~ /\\.texi\$/) {
                    pre = -v ? \"\" : \"@c \";
                    yesno = \$2;
                    c2 = tolower(c);
                    gsub(/_/, \"-\", c2);
                    printf(\"%s@set %s %s\\n\", pre, c2, yesno) >>file;
                }
            }
        }"
}

print_enabled(){
    suf=$1
    shift
    for v; do
        enabled $v && printf "%s\n" ${v%$suf}
    done
}

append(){
    var=$1
    shift
    eval "$var=\"\$$var $*\""
}

prepend(){
    var=$1
    shift
    eval "$var=\"$* \$$var\""
}

unique(){
    var=$1
    uniq_list=""
    for tok in $(eval echo \$$var); do
        uniq_list="$(filter_out $tok $uniq_list) $tok"
    done
    eval "$var=\"${uniq_list}\""
}

resolve(){
    var=$1
    tmpvar=
    for entry in $(eval echo \$$var); do
        tmpvar="$tmpvar $(eval echo \$${entry})"
    done
    eval "$var=\"${tmpvar}\""
}

add_cppflags(){
    append CPPFLAGS "$@"
}

add_cflags(){
    append CFLAGS $($cflags_filter "$@")
}

add_cflags_headers(){
    append CFLAGS_HEADERS $($cflags_filter "$@")
}

add_cxxflags(){
    append CXXFLAGS $($cflags_filter "$@")
}

add_asflags(){
    append ASFLAGS $($asflags_filter "$@")
}

add_objcflags(){
    append OBJCFLAGS $($objcflags_filter "$@")
}

add_ldflags(){
    append LDFLAGS $($ldflags_filter "$@")
}

add_ldexeflags(){
    append LDEXEFLAGS $($ldflags_filter "$@")
}

add_ldsoflags(){
    append LDSOFLAGS $($ldflags_filter "$@")
}

add_stripflags(){
    append ASMSTRIPFLAGS "$@"
}

add_extralibs(){
    prepend extralibs $($ldflags_filter "$@")
}

add_host_cppflags(){
    append host_cppflags "$@"
}

add_host_cflags(){
    append host_cflags $($host_cflags_filter "$@")
}

add_host_ldflags(){
    append host_ldflags $($host_ldflags_filter "$@")
}

add_compat(){
    append compat_objs $1
    shift
    map 'add_cppflags -D$v' "$@"
}

check_cmd(){
    log "$@"
    "$@" >> $logfile 2>&1
}

check_stat(){
    log check_stat "$@"
    stat "$1" >> $logfile 2>&1
}

cc_o(){
    eval printf '%s\\n' $CC_O
}

cc_e(){
    eval printf '%s\\n' $CC_E
}

check_cc(){
    log check_cc "$@"
    cat > $TMPC
    log_file $TMPC
    check_cmd $cc $CPPFLAGS $CFLAGS "$@" $CC_C $(cc_o $TMPO) $TMPC
}

check_cxx(){
    log check_cxx "$@"
    cat > $TMPCPP
    log_file $TMPCPP
    check_cmd $cxx $CPPFLAGS $CFLAGS $CXXFLAGS "$@" $CXX_C -o $TMPO $TMPCPP
}

check_objcc(){
    log check_objcc "$@"
    cat > $TMPM
    log_file $TMPM
    check_cmd $objcc -Werror=missing-prototypes $CPPFLAGS $CFLAGS $OBJCFLAGS "$@" $OBJCC_C $(cc_o $TMPO) $TMPM
}

check_cpp(){
    log check_cpp "$@"
    cat > $TMPC
    log_file $TMPC
    check_cmd $cc $CPPFLAGS $CFLAGS "$@" $(cc_e $TMPO) $TMPC
}

as_o(){
    eval printf '%s\\n' $AS_O
}

check_as(){
    log check_as "$@"
    cat > $TMPS
    log_file $TMPS
    check_cmd $as $CPPFLAGS $ASFLAGS "$@" $AS_C $(as_o $TMPO) $TMPS
}

check_inline_asm(){
    log check_inline_asm "$@"
    name="$1"
    code="$2"
    shift 2
    disable $name
    check_cc "$@" <<EOF && enable $name
void foo(void){ __asm__ volatile($code); }
EOF
}

check_inline_asm_flags(){
    log check_inline_asm_flags "$@"
    name="$1"
    code="$2"
    flags=''
    shift 2
    while [ "$1" != "" ]; do
      append flags $1
      shift
    done;
    disable $name
    cat > $TMPC <<EOF
void foo(void){ __asm__ volatile($code); }
EOF
    log_file $TMPC
    check_cmd $cc $CPPFLAGS $CFLAGS $flags "$@" $CC_C $(cc_o $TMPO) $TMPC &&
    enable $name && add_cflags $flags && add_asflags $flags && add_ldflags $flags
}

check_insn(){
    log check_insn "$@"
    check_inline_asm ${1}_inline "\"$2\""
    echo "$2" | check_as && enable ${1}_external || disable ${1}_external
}

check_x86asm(){
    log check_x86asm "$@"
    echo "$1" > $TMPS
    log_file $TMPS
    shift 1
    check_cmd $x86asmexe $X86ASMFLAGS -Werror "$@" -o $TMPO $TMPS
}

ld_o(){
    eval printf '%s\\n' $LD_O
}

check_ld(){
    log check_ld "$@"
    type=$1
    shift 1
    flags=$(filter_out '-l*|*.so' $@)
    libs=$(filter '-l*|*.so' $@)
    check_$type $($cflags_filter $flags) || return
    flags=$($ldflags_filter $flags)
    libs=$($ldflags_filter $libs)
    check_cmd $ld $LDFLAGS $LDEXEFLAGS $flags $(ld_o $TMPE) $TMPO $libs $extralibs
}

print_include(){
    hdr=$1
    test "${hdr%.h}" = "${hdr}" &&
        echo "#include $hdr"    ||
        echo "#include <$hdr>"
}

check_code(){
    log check_code "$@"
    check=$1
    headers=$2
    code=$3
    shift 3
    {
        for hdr in $headers; do
            print_include $hdr
        done
        echo "int main(void) { $code; return 0; }"
    } | check_$check "$@"
}

check_cppflags(){
    log check_cppflags "$@"
    check_cpp "$@" <<EOF && append CPPFLAGS "$@"
#include <stdlib.h>
EOF
}

test_cflags(){
    log test_cflags "$@"
    set -- $($cflags_filter "$@")
    check_cc "$@" <<EOF
int x;
EOF
}

check_cflags(){
    log check_cflags "$@"
    test_cflags "$@" && add_cflags "$@"
}

check_cxxflags(){
    log check_cxxflags "$@"
    set -- $($cflags_filter "$@")
    check_cxx "$@" <<EOF && append CXXFLAGS "$@"
int x;
EOF
}

test_objcflags(){
    log test_objcflags "$@"
    set -- $($objcflags_filter "$@")
    check_objcc "$@" <<EOF
int x;
EOF
}

check_objcflags(){
    log check_objcflags "$@"
    test_objcflags "$@" && add_objcflags "$@"
}

test_ldflags(){
    log test_ldflags "$@"
    set -- $($ldflags_filter "$@")
    check_ld "cc" "$@" <<EOF
int main(void){ return 0; }
EOF
}

check_ldflags(){
    log check_ldflags "$@"
    test_ldflags "$@" && add_ldflags "$@"
}

test_stripflags(){
    log test_stripflags "$@"
    # call check_cc to get a fresh TMPO
    check_cc <<EOF
int main(void) { return 0; }
EOF
    check_cmd $strip $ASMSTRIPFLAGS "$@" $TMPO
}

check_stripflags(){
    log check_stripflags "$@"
    test_stripflags "$@" && add_stripflags "$@"
}

check_header(){
    log check_header "$@"
    headers=$1
    shift
    disable_sanitized $headers
    {
        for hdr in $headers; do
            print_include $hdr
        done
        echo "int x;"
    } | check_cpp "$@" && enable_sanitized $headers
}

check_header_objcc(){
    log check_header_objcc "$@"
    rm -f -- "$TMPO"
    header=$1
    shift
    disable_sanitized $header
    {
       echo "#include <$header>"
       echo "int main(void) { return 0; }"
    } | check_objcc && check_stat "$TMPO" && enable_sanitized $header
}

check_apple_framework(){
    log check_apple_framework "$@"
    framework="$1"
    name="$(tolower $framework)"
    header="${framework}/${framework}.h"
    disable $name
    check_header_objcc $header &&
        enable $name && eval ${name}_extralibs='"-framework $framework"'
}

check_func(){
    log check_func "$@"
    func=$1
    shift
    disable $func
    check_ld "cc" "$@" <<EOF && enable $func
extern int $func();
int main(void){ $func(); }
EOF
}

check_complexfunc(){
    log check_complexfunc "$@"
    func=$1
    narg=$2
    shift 2
    test $narg = 2 && args="f, g" || args="f * I"
    disable $func
    check_ld "cc" "$@" <<EOF && enable $func
#include <complex.h>
#include <math.h>
float foo(complex float f, complex float g) { return $func($args); }
int main(void){ return (int) foo; }
EOF
}

check_mathfunc(){
    log check_mathfunc "$@"
    func=$1
    narg=$2
    shift 2
    test $narg = 2 && args="f, g" || args="f"
    disable $func
    check_ld "cc" "$@" <<EOF && enable $func
#include <math.h>
float foo(float f, float g) { return $func($args); }
int main(void){ return (int) foo; }
EOF
}

check_func_headers(){
    log check_func_headers "$@"
    headers=$1
    funcs=$2
    shift 2
    {
        for hdr in $headers; do
            print_include $hdr
        done
        echo "#include <stdint.h>"
        for func in $funcs; do
            echo "long check_$func(void) { return (long) $func; }"
        done
        echo "int main(void) { int ret = 0;"
        # LTO could optimize out the test functions without this
        for func in $funcs; do
            echo " ret |= ((intptr_t)check_$func) & 0xFFFF;"
        done
        echo "return ret; }"
    } | check_ld "cc" "$@" && enable $funcs && enable_sanitized $headers
}

check_class_headers_cpp(){
    log check_class_headers_cpp "$@"
    headers=$1
    classes=$2
    shift 2
    {
        for hdr in $headers; do
            echo "#include <$hdr>"
        done
        echo "int main(void) { "
        i=1
        for class in $classes; do
            echo "$class obj$i;"
            i=$(expr $i + 1)
        done
        echo "return 0; }"
    } | check_ld "cxx" "$@" && enable $funcs && enable_sanitized $headers
}

check_cpp_condition(){
    log check_cpp_condition "$@"
    header=$1
    condition=$2
    shift 2
    check_cpp "$@" <<EOF
#include <$header>
#if !($condition)
#error "unsatisfied condition: $condition"
#endif
EOF
}

test_cflags_cc(){
    log test_cflags_cc "$@"
    flags=$1
    header=$2
    condition=$3
    shift 3
    set -- $($cflags_filter "$flags")
    check_cc "$@" <<EOF
#include <$header>
#if !($condition)
#error "unsatisfied condition: $condition"
#endif
EOF
}

check_lib(){
    log check_lib "$@"
    name="$1"
    headers="$2"
    funcs="$3"
    shift 3
    disable $name
    check_func_headers "$headers" "$funcs" "$@" &&
        enable $name && eval ${name}_extralibs="\$@"
}

check_lib_cpp(){
    log check_lib_cpp "$@"
    name="$1"
    headers="$2"
    classes="$3"
    shift 3
    disable $name
    check_class_headers_cpp "$headers" "$classes" "$@" &&
        enable $name && eval ${name}_extralibs="\$@"
}

test_pkg_config(){
    log test_pkg_config "$@"
    name="$1"
    pkg_version="$2"
    pkg="${2%% *}"
    headers="$3"
    funcs="$4"
    shift 4
    disable $name
    check_cmd $pkg_config --exists --print-errors $pkg_version || return
    pkg_cflags=$($pkg_config --cflags $pkg_config_flags $pkg)
    pkg_libs=$($pkg_config --libs $pkg_config_flags $pkg)
    check_func_headers "$headers" "$funcs" $pkg_cflags $pkg_libs "$@" &&
        enable $name &&
        set_sanitized "${name}_cflags"    $pkg_cflags &&
        set_sanitized "${name}_extralibs" $pkg_libs
}

check_pkg_config(){
    log check_pkg_config "$@"
    name="$1"
    test_pkg_config "$@" &&
        eval add_cflags \$${name}_cflags
}

check_exec(){
    check_ld "cc" "$@" && { enabled cross_compile || $TMPE >> $logfile 2>&1; }
}

check_exec_crash(){
    log check_exec_crash "$@"
    code=$(cat)

    # exit() is not async signal safe.  _Exit (C99) and _exit (POSIX)
    # are safe but may not be available everywhere.  Thus we use
    # raise(SIGTERM) instead.  The check is run in a subshell so we
    # can redirect the "Terminated" message from the shell.  SIGBUS
    # is not defined by standard C so it is used conditionally.

    (check_exec "$@") >> $logfile 2>&1 <<EOF
#include <signal.h>
static void sighandler(int sig){
    raise(SIGTERM);
}
int foo(void){
    $code
}
int (*func_ptr)(void) = foo;
int main(void){
    signal(SIGILL, sighandler);
    signal(SIGFPE, sighandler);
    signal(SIGSEGV, sighandler);
#ifdef SIGBUS
    signal(SIGBUS, sighandler);
#endif
    return func_ptr();
}
EOF
}

check_type(){
    log check_type "$@"
    headers=$1
    type=$2
    shift 2
    disable_sanitized "$type"
    check_code cc "$headers" "$type v" "$@" && enable_sanitized "$type"
}

check_struct(){
    log check_struct "$@"
    headers=$1
    struct=$2
    member=$3
    shift 3
    disable_sanitized "${struct}_${member}"
    check_code cc "$headers" "const void *p = &(($struct *)0)->$member" "$@" &&
        enable_sanitized "${struct}_${member}"
}

check_builtin(){
    log check_builtin "$@"
    name=$1
    headers=$2
    builtin=$3
    shift 3
    disable "$name"
    check_code ld "$headers" "$builtin" "cc" "$@" && enable "$name"
}

check_compile_assert(){
    log check_compile_assert "$@"
    name=$1
    headers=$2
    condition=$3
    shift 3
    disable "$name"
    check_code cc "$headers" "char c[2 * !!($condition) - 1]" "$@" && enable "$name"
}

require(){
    log require "$@"
    name_version="$1"
    name="${1%% *}"
    headers="$2"
    func="$3"
    shift 3
    check_lib $name "$headers" $func "$@" || die "ERROR: $name_version not found"
}

require_cpp(){
    name="$1"
    headers="$2"
    classes="$3"
    shift 3
    check_lib_cpp "$headers" "$classes" "$@" || die "ERROR: $name not found"
}

require_header(){
    log require_header "$@"
    headers="$1"
    shift
    check_header "$headers" "$@" || die "ERROR: $headers not found"
}

require_cpp_condition(){
    log require_cpp_condition "$@"
    header="$1"
    condition="$2"
    shift 2
    check_cpp_condition "$header" "$condition" "$@" || die "ERROR: $condition not satisfied"
}

require_pkg_config(){
    log require_pkg_config "$@"
    pkg_version="$2"
    check_pkg_config "$@" || die "ERROR: $pkg_version not found using pkg-config$pkg_config_fail_message"
}

hostcc_e(){
    eval printf '%s\\n' $HOSTCC_E
}

hostcc_o(){
    eval printf '%s\\n' $HOSTCC_O
}

check_host_cc(){
    log check_host_cc "$@"
    cat > $TMPC
    log_file $TMPC
    check_cmd $host_cc $host_cflags "$@" $HOSTCC_C $(hostcc_o $TMPO) $TMPC
}

check_host_cpp(){
    log check_host_cpp "$@"
    cat > $TMPC
    log_file $TMPC
    check_cmd $host_cc $host_cppflags $host_cflags "$@" $(hostcc_e $TMPO) $TMPC
}

check_host_cppflags(){
    log check_host_cppflags "$@"
    check_host_cpp "$@" <<EOF && append host_cppflags "$@"
#include <stdlib.h>
EOF
}

check_host_cflags(){
    log check_host_cflags "$@"
    set -- $($host_cflags_filter "$@")
    check_host_cc "$@" <<EOF && append host_cflags "$@"
int x;
EOF
}

check_host_cpp_condition(){
    log check_host_cpp_condition "$@"
    header=$1
    condition=$2
    shift 2
    check_host_cpp "$@" <<EOF
#include <$header>
#if !($condition)
#error "unsatisfied condition: $condition"
#endif
EOF
}

cp_if_changed(){
    cmp -s "$1" "$2" && { test "$quiet" != "yes" && echo "$2 is unchanged"; } && return
    mkdir -p "$(dirname $2)"
    cp -f "$1" "$2"
}

# CONFIG_LIST contains configurable options, while HAVE_LIST is for
# system-dependent things.

AVCODEC_COMPONENTS="
    bsfs
    decoders
    encoders
    hwaccels
    parsers
"

AVDEVICE_COMPONENTS="
    indevs
    outdevs
"

AVFILTER_COMPONENTS="
    filters
"

AVFORMAT_COMPONENTS="
    demuxers
    muxers
    protocols
"

COMPONENT_LIST="
    $AVCODEC_COMPONENTS
    $AVDEVICE_COMPONENTS
    $AVFILTER_COMPONENTS
    $AVFORMAT_COMPONENTS
"

EXAMPLE_LIST="
    avio_dir_cmd_example
    avio_reading_example
    decode_audio_example
    decode_video_example
    demuxing_decoding_example
    encode_audio_example
    encode_video_example
    extract_mvs_example
    filter_audio_example
    filtering_audio_example
    filtering_video_example
    http_multiclient_example
    hw_decode_example
    metadata_example
    muxing_example
    qsvdec_example
    remuxing_example
    resampling_audio_example
    scaling_video_example
    transcode_aac_example
    transcoding_example
"

EXTERNAL_AUTODETECT_LIBRARY_LIST="
    alsa
    appkit
    avfoundation
    bzlib
    coreimage
    iconv
    libxcb
    libxcb_shm
    libxcb_shape
    libxcb_xfixes
    lzma
    schannel
    sdl2
    securetransport
    sndio
    xlib
    zlib
"

EXTERNAL_LIBRARY_GPL_LIST="
    avisynth
    frei0r
    libcdio
    librubberband
    libvidstab
    libx264
    libx265
    libxavs
    libxvid
"

EXTERNAL_LIBRARY_NONFREE_LIST="
    decklink
    libndi_newtek
    libfdk_aac
    openssl
"

EXTERNAL_LIBRARY_VERSION3_LIST="
    gmp
    libopencore_amrnb
    libopencore_amrwb
    libvmaf
    libvo_amrwbenc
    rkmpp
"

EXTERNAL_LIBRARY_GPLV3_LIST="
    libsmbclient
"

EXTERNAL_LIBRARY_LIST="
    $EXTERNAL_LIBRARY_GPL_LIST
    $EXTERNAL_LIBRARY_NONFREE_LIST
    $EXTERNAL_LIBRARY_VERSION3_LIST
    $EXTERNAL_LIBRARY_GPLV3_LIST
    chromaprint
    gcrypt
    gnutls
    jni
    ladspa
    libass
    libbluray
    libbs2b
    libcaca
    libcelt
    libdc1394
    libdrm
    libflite
    libfontconfig
    libfreetype
    libfribidi
    libgme
    libgsm
    libiec61883
    libilbc
    libjack
    libkvazaar
    libmodplug
    libmp3lame
    libmysofa
    libopencv
    libopenh264
    libopenjpeg
    libopenmpt
    libopus
    libpulse
    librsvg
    librtmp
    libshine
    libsmbclient
    libsnappy
    libsoxr
    libspeex
    libssh
    libtesseract
    libtheora
    libtwolame
    libv4l2
    libvorbis
    libvpx
    libwavpack
    libwebp
    libxml2
    libzimg
    libzmq
    libzvbi
    mediacodec
    openal
    opencl
    opengl
"

HWACCEL_AUTODETECT_LIBRARY_LIST="
    audiotoolbox
    crystalhd
    cuda
    cuvid
    d3d11va
    dxva2
    nvdec
    nvenc
    vaapi
    vdpau
    videotoolbox
    v4l2_m2m
    xvmc
"

# catchall list of things that require external libs to link
EXTRALIBS_LIST="
    cpu_init
    cws2fws
"

HWACCEL_LIBRARY_NONFREE_LIST="
    cuda_sdk
    libnpp
"

HWACCEL_LIBRARY_LIST="
    $HWACCEL_LIBRARY_NONFREE_LIST
    libmfx
    mmal
    omx
"

DOCUMENT_LIST="
    doc
    htmlpages
    manpages
    podpages
    txtpages
"

FEATURE_LIST="
    ftrapv
    gray
    hardcoded_tables
    omx_rpi
    runtime_cpudetect
    safe_bitstream_reader
    shared
    small
    static
    swscale_alpha
"

LIBRARY_LIST="
    avcodec
    avdevice
    avfilter
    avformat
    avresample
    avutil
    postproc
    swresample
    swscale
"

LICENSE_LIST="
    gpl
    nonfree
    version3
"

PROGRAM_LIST="
    ffplay
    ffprobe
    ffserver
    ffmpeg
"

SUBSYSTEM_LIST="
    dct
    dwt
    error_resilience
    faan
    fast_unaligned
    fft
    lsp
    lzo
    mdct
    pixelutils
    network
    rdft
"

# COMPONENT_LIST needs to come last to ensure correct dependency checking
CONFIG_LIST="
    $DOCUMENT_LIST
    $EXAMPLE_LIST
    $EXTERNAL_LIBRARY_LIST
    $EXTERNAL_AUTODETECT_LIBRARY_LIST
    $HWACCEL_LIBRARY_LIST
    $HWACCEL_AUTODETECT_LIBRARY_LIST
    $FEATURE_LIST
    $LICENSE_LIST
    $LIBRARY_LIST
    $PROGRAM_LIST
    $SUBSYSTEM_LIST
    autodetect
    fontconfig
    linux_perf
    memory_poisoning
    neon_clobber_test
    ossfuzz
    pic
    thumb
    valgrind_backtrace
    xmm_clobber_test
    $COMPONENT_LIST
"

THREADS_LIST="
    pthreads
    os2threads
    w32threads
"

ATOMICS_LIST="
    atomics_gcc
    atomics_suncc
    atomics_win32
"

AUTODETECT_LIBS="
    $EXTERNAL_AUTODETECT_LIBRARY_LIST
    $HWACCEL_AUTODETECT_LIBRARY_LIST
    $THREADS_LIST
"

ARCH_LIST="
    aarch64
    alpha
    arm
    avr32
    avr32_ap
    avr32_uc
    bfin
    ia64
    m68k
    mips
    mips64
    parisc
    ppc
    ppc64
    s390
    sh4
    sparc
    sparc64
    tilegx
    tilepro
    tomi
    x86
    x86_32
    x86_64
"

ARCH_EXT_LIST_ARM="
    armv5te
    armv6
    armv6t2
    armv8
    neon
    vfp
    vfpv3
    setend
"

ARCH_EXT_LIST_MIPS="
    mipsfpu
    mips32r2
    mips32r5
    mips64r2
    mips32r6
    mips64r6
    mipsdsp
    mipsdspr2
    msa
"

ARCH_EXT_LIST_LOONGSON="
    loongson2
    loongson3
    mmi
"

ARCH_EXT_LIST_X86_SIMD="
    aesni
    amd3dnow
    amd3dnowext
    avx
    avx2
    fma3
    fma4
    mmx
    mmxext
    sse
    sse2
    sse3
    sse4
    sse42
    ssse3
    xop
"

ARCH_EXT_LIST_PPC="
    altivec
    dcbzl
    ldbrx
    power8
    ppc4xx
    vsx
"

ARCH_EXT_LIST_X86="
    $ARCH_EXT_LIST_X86_SIMD
    cpunop
    i686
"

ARCH_EXT_LIST="
    $ARCH_EXT_LIST_ARM
    $ARCH_EXT_LIST_PPC
    $ARCH_EXT_LIST_X86
    $ARCH_EXT_LIST_MIPS
    $ARCH_EXT_LIST_LOONGSON
"

ARCH_FEATURES="
    aligned_stack
    fast_64bit
    fast_clz
    fast_cmov
    local_aligned
    simd_align_16
    simd_align_32
"

BUILTIN_LIST="
    atomic_cas_ptr
    machine_rw_barrier
    MemoryBarrier
    mm_empty
    rdtsc
    sarestart
    sem_timedwait
    sync_val_compare_and_swap
"
HAVE_LIST_CMDLINE="
    inline_asm
    symver
    x86asm
"

HAVE_LIST_PUB="
    bigendian
    fast_unaligned
"

HEADERS_LIST="
    arpa_inet_h
    asm_types_h
    cdio_paranoia_h
    cdio_paranoia_paranoia_h
    cuda_h
    dispatch_dispatch_h
    dev_bktr_ioctl_bt848_h
    dev_bktr_ioctl_meteor_h
    dev_ic_bt8xx_h
    dev_video_bktr_ioctl_bt848_h
    dev_video_meteor_ioctl_meteor_h
    direct_h
    dirent_h
    dxgidebug_h
    dxva_h
    ES2_gl_h
    gsm_h
    io_h
    machine_ioctl_bt848_h
    machine_ioctl_meteor_h
    malloc_h
    opencv2_core_core_c_h
    OpenGL_gl3_h
    poll_h
    sys_param_h
    sys_resource_h
    sys_select_h
    sys_soundcard_h
    sys_time_h
    sys_un_h
    sys_videoio_h
    termios_h
    udplite_h
    unistd_h
    valgrind_valgrind_h
    windows_h
    winsock2_h
"

INTRINSICS_LIST="
    intrinsics_neon
"

COMPLEX_FUNCS="
    cabs
    cexp
"

MATH_FUNCS="
    atanf
    atan2f
    cbrt
    cbrtf
    copysign
    cosf
    erf
    exp2
    exp2f
    expf
    hypot
    isfinite
    isinf
    isnan
    ldexpf
    llrint
    llrintf
    log2
    log2f
    log10f
    lrint
    lrintf
    powf
    rint
    round
    roundf
    sinf
    trunc
    truncf
"

SYSTEM_FEATURES="
    atomics_native
    dos_paths
    libc_msvcrt
    MMAL_PARAMETER_VIDEO_MAX_NUM_CALLBACKS
    section_data_rel_ro
    threads
    uwp
    winrt
"

SYSTEM_FUNCS="
    access
    aligned_malloc
    arc4random
    clock_gettime
    closesocket
    CommandLineToArgvW
    fcntl
    getaddrinfo
    gethrtime
    getopt
    GetProcessAffinityMask
    GetProcessMemoryInfo
    GetProcessTimes
    getrusage
    GetSystemTimeAsFileTime
    gettimeofday
    glob
    glXGetProcAddress
    gmtime_r
    inet_aton
    isatty
    kbhit
    localtime_r
    lstat
    lzo1x_999_compress
    mach_absolute_time
    MapViewOfFile
    memalign
    mkstemp
    mmap
    mprotect
    nanosleep
    PeekNamedPipe
    posix_memalign
    pthread_cancel
    sched_getaffinity
    SecItemImport
    SetConsoleTextAttribute
    SetConsoleCtrlHandler
    setmode
    setrlimit
    Sleep
    strerror_r
    sysconf
    sysctl
    usleep
    UTGetOSTypeFromString
    VirtualAlloc
    wglGetProcAddress
"

SYSTEM_LIBRARIES="
    vaapi_drm
    vaapi_x11
    vdpau_x11
    wincrypt
"

TOOLCHAIN_FEATURES="
    as_arch_directive
    as_fpu_directive
    as_func
    as_object_arch
    asm_mod_q
    blocks_extension
    ebp_available
    ebx_available
    gnu_as
    gnu_windres
    ibm_asm
    inline_asm_direct_symbol_refs
    inline_asm_labels
    inline_asm_nonlocal_labels
    pragma_deprecated
    rsync_contimeout
    symver_asm_label
    symver_gnu_asm
    vfp_args
    xform_asm
    xmm_clobbers
"

TYPES_LIST="
    CONDITION_VARIABLE_Ptr
    kCMVideoCodecType_HEVC
    socklen_t
    struct_addrinfo
    struct_group_source_req
    struct_ip_mreq_source
    struct_ipv6_mreq
    struct_msghdr_msg_flags
    struct_pollfd
    struct_rusage_ru_maxrss
    struct_sctp_event_subscribe
    struct_sockaddr_in6
    struct_sockaddr_sa_len
    struct_sockaddr_storage
    struct_stat_st_mtim_tv_nsec
    struct_v4l2_frmivalenum_discrete
"

HAVE_LIST="
    $ARCH_EXT_LIST
    $(add_suffix _external $ARCH_EXT_LIST)
    $(add_suffix _inline   $ARCH_EXT_LIST)
    $ARCH_FEATURES
    $ATOMICS_LIST
    $BUILTIN_LIST
    $COMPLEX_FUNCS
    $HAVE_LIST_CMDLINE
    $HAVE_LIST_PUB
    $HEADERS_LIST
    $INTRINSICS_LIST
    $MATH_FUNCS
    $SYSTEM_FEATURES
    $SYSTEM_FUNCS
    $SYSTEM_LIBRARIES
    $THREADS_LIST
    $TOOLCHAIN_FEATURES
    $TYPES_LIST
    makeinfo
    makeinfo_html
    perl
    pod2man
    texi2html
"

# options emitted with CONFIG_ prefix but not available on the command line
CONFIG_EXTRA="
    aandcttables
    ac3dsp
    adts_header
    audio_frame_queue
    audiodsp
    blockdsp
    bswapdsp
    cabac
    cbs
    cbs_h264
    cbs_h265
    cbs_mpeg2
    dirac_parse
    dvprofile
    exif
    faandct
    faanidct
    fdctdsp
    flacdsp
    fmtconvert
    frame_thread_encoder
    g722dsp
    golomb
    gplv3
    h263dsp
    h264chroma
    h264dsp
    h264parse
    h264pred
    h264qpel
    hevcparse
    hpeldsp
    huffman
    huffyuvdsp
    huffyuvencdsp
    idctdsp
    iirfilter
    mdct15
    intrax8
    iso_media
    ividsp
    jpegtables
    lgplv3
    libx262
    llauddsp
    llviddsp
    llvidencdsp
    lpc
    lzf
    me_cmp
    mpeg_er
    mpegaudio
    mpegaudiodsp
    mpegaudioheader
    mpegvideo
    mpegvideoenc
    mss34dsp
    pixblockdsp
    qpeldsp
    qsv
    qsvdec
    qsvenc
    qsvvpp
    rangecoder
    riffdec
    riffenc
    rtpdec
    rtpenc_chain
    rv34dsp
    sinewin
    snappy
    srtp
    startcode
    texturedsp
    texturedspenc
    tpeldsp
    vaapi_1
    vaapi_encode
    vc1dsp
    videodsp
    vp3dsp
    vp56dsp
    vp8dsp
    wma_freqs
    wmv2dsp
"

CMDLINE_SELECT="
    $ARCH_EXT_LIST
    $CONFIG_LIST
    $HAVE_LIST_CMDLINE
    $THREADS_LIST
    asm
    cross_compile
    debug
    extra_warnings
    logging
    lto
    optimizations
    rpath
    stripping
"

PATHS_LIST="
    bindir
    datadir
    docdir
    incdir
    libdir
    mandir
    pkgconfigdir
    prefix
    shlibdir
    install_name_dir
"

CMDLINE_SET="
    $PATHS_LIST
    ar
    arch
    as
    assert_level
    build_suffix
    cc
    objcc
    cpu
    cross_prefix
    custom_allocator
    cxx
    dep_cc
    doxygen
    env
    extra_version
    gas
    host_cc
    host_cflags
    host_extralibs
    host_ld
    host_ldflags
    host_os
    ignore_tests
    install
    ld
    ln_s
    logfile
    malloc_prefix
    nm
    optflags
    nvccflags
    pkg_config
    pkg_config_flags
    progs_suffix
    random_seed
    ranlib
    samples
    strip
    sws_max_filter_size
    sysinclude
    sysroot
    target_exec
    target_os
    target_path
    target_samples
    tempprefix
    toolchain
    valgrind
    x86asmexe
"

CMDLINE_APPEND="
    extra_cflags
    extra_cxxflags
    extra_objcflags
    host_cppflags
"

# code dependency declarations

# architecture extensions

armv5te_deps="arm"
armv6_deps="arm"
armv6t2_deps="arm"
armv8_deps="aarch64"
neon_deps_any="aarch64 arm"
intrinsics_neon_deps="neon"
vfp_deps_any="aarch64 arm"
vfpv3_deps="vfp"
setend_deps="arm"

map 'eval ${v}_inline_deps=inline_asm' $ARCH_EXT_LIST_ARM

altivec_deps="ppc"
dcbzl_deps="ppc"
ldbrx_deps="ppc"
ppc4xx_deps="ppc"
vsx_deps="altivec"
power8_deps="vsx"

loongson2_deps="mips"
loongson3_deps="mips"
mips32r2_deps="mips"
mips32r5_deps="mips"
mips32r6_deps="mips"
mips64r2_deps="mips"
mips64r6_deps="mips"
mipsfpu_deps="mips"
mipsdsp_deps="mips"
mipsdspr2_deps="mips"
mmi_deps="mips"
msa_deps="mipsfpu"

cpunop_deps="i686"
x86_64_select="i686"
x86_64_suggest="fast_cmov"

amd3dnow_deps="mmx"
amd3dnowext_deps="amd3dnow"
i686_deps="x86"
mmx_deps="x86"
mmxext_deps="mmx"
sse_deps="mmxext"
sse2_deps="sse"
sse3_deps="sse2"
ssse3_deps="sse3"
sse4_deps="ssse3"
sse42_deps="sse4"
aesni_deps="sse42"
avx_deps="sse42"
xop_deps="avx"
fma3_deps="avx"
fma4_deps="avx"
avx2_deps="avx"

mmx_external_deps="x86asm"
mmx_inline_deps="inline_asm x86"
mmx_suggest="mmx_external mmx_inline"

for ext in $(filter_out mmx $ARCH_EXT_LIST_X86_SIMD); do
    eval dep=\$${ext}_deps
    eval ${ext}_external_deps='"${dep}_external"'
    eval ${ext}_inline_deps='"${dep}_inline"'
    eval ${ext}_suggest='"${ext}_external ${ext}_inline"'
done

aligned_stack_if_any="aarch64 ppc x86"
fast_64bit_if_any="aarch64 alpha ia64 mips64 parisc64 ppc64 sparc64 x86_64"
fast_clz_if_any="aarch64 alpha avr32 mips ppc x86"
fast_unaligned_if_any="aarch64 ppc x86"
simd_align_16_if_any="altivec neon sse"
simd_align_32_if_any="avx"

# system capabilities
symver_if_any="symver_asm_label symver_gnu_asm"
valgrind_backtrace_conflict="optimizations"
valgrind_backtrace_deps="valgrind_valgrind_h"

# threading support
atomics_gcc_if="sync_val_compare_and_swap"
atomics_suncc_if="atomic_cas_ptr machine_rw_barrier"
atomics_win32_if="MemoryBarrier"
atomics_native_if_any="$ATOMICS_LIST"
w32threads_deps="atomics_native"
threads_if_any="$THREADS_LIST"

# subsystems
cbs_h264_select="cbs golomb"
cbs_h265_select="cbs golomb"
cbs_mpeg2_select="cbs"
dct_select="rdft"
dirac_parse_select="golomb"
error_resilience_select="me_cmp"
faandct_deps="faan"
faandct_select="fdctdsp"
faanidct_deps="faan"
faanidct_select="idctdsp"
h264dsp_select="startcode"
hevcparse_select="golomb"
frame_thread_encoder_deps="encoders threads"
intrax8_select="blockdsp idctdsp"
mdct_select="fft"
mdct15_select="fft"
me_cmp_select="fdctdsp idctdsp pixblockdsp"
mpeg_er_select="error_resilience"
mpegaudio_select="mpegaudiodsp mpegaudioheader"
mpegaudiodsp_select="dct"
mpegvideo_select="blockdsp h264chroma hpeldsp idctdsp me_cmp mpeg_er videodsp"
mpegvideoenc_select="me_cmp mpegvideo pixblockdsp qpeldsp"
vc1dsp_select="h264chroma qpeldsp startcode"
rdft_select="fft"

# decoders / encoders
aac_decoder_select="adts_header mdct15 mdct sinewin"
aac_fixed_decoder_select="mdct sinewin"
aac_encoder_select="audio_frame_queue iirfilter lpc mdct sinewin"
aac_latm_decoder_select="aac_decoder aac_latm_parser"
ac3_decoder_select="ac3_parser ac3dsp bswapdsp fmtconvert mdct"
ac3_fixed_decoder_select="ac3_parser ac3dsp bswapdsp mdct"
ac3_encoder_select="ac3dsp audiodsp mdct me_cmp"
ac3_fixed_encoder_select="ac3dsp audiodsp mdct me_cmp"
adpcm_g722_decoder_select="g722dsp"
adpcm_g722_encoder_select="g722dsp"
aic_decoder_select="golomb idctdsp"
alac_encoder_select="lpc"
als_decoder_select="bswapdsp"
amrnb_decoder_select="lsp"
amrwb_decoder_select="lsp"
amv_decoder_select="sp5x_decoder exif"
amv_encoder_select="aandcttables jpegtables mpegvideoenc"
ape_decoder_select="bswapdsp llauddsp"
apng_decoder_select="zlib"
apng_encoder_select="llvidencdsp zlib"
asv1_decoder_select="blockdsp bswapdsp idctdsp"
asv1_encoder_select="bswapdsp fdctdsp pixblockdsp"
asv2_decoder_select="blockdsp bswapdsp idctdsp"
asv2_encoder_select="bswapdsp fdctdsp pixblockdsp"
atrac1_decoder_select="mdct sinewin"
atrac3_decoder_select="mdct"
atrac3p_decoder_select="mdct sinewin"
avrn_decoder_select="exif jpegtables"
bink_decoder_select="blockdsp hpeldsp"
binkaudio_dct_decoder_select="mdct rdft dct sinewin wma_freqs"
binkaudio_rdft_decoder_select="mdct rdft sinewin wma_freqs"
cavs_decoder_select="blockdsp golomb h264chroma idctdsp qpeldsp videodsp"
clearvideo_decoder_select="idctdsp"
cllc_decoder_select="bswapdsp"
comfortnoise_encoder_select="lpc"
cook_decoder_select="audiodsp mdct sinewin"
cscd_decoder_select="lzo"
cscd_decoder_suggest="zlib"
dca_decoder_select="mdct"
dds_decoder_select="texturedsp"
dirac_decoder_select="dirac_parse dwt golomb videodsp mpegvideoenc"
dnxhd_decoder_select="blockdsp idctdsp"
dnxhd_encoder_select="aandcttables blockdsp fdctdsp idctdsp mpegvideoenc pixblockdsp"
dolby_e_decoder_select="mdct"
dvvideo_decoder_select="dvprofile idctdsp"
dvvideo_encoder_select="dvprofile fdctdsp me_cmp pixblockdsp"
dxa_decoder_select="zlib"
dxv_decoder_select="lzf texturedsp"
eac3_decoder_select="ac3_decoder"
eac3_encoder_select="ac3_encoder"
eamad_decoder_select="aandcttables blockdsp bswapdsp idctdsp mpegvideo"
eatgq_decoder_select="aandcttables"
eatqi_decoder_select="aandcttables blockdsp bswapdsp idctdsp"
exr_decoder_select="zlib"
ffv1_decoder_select="rangecoder"
ffv1_encoder_select="rangecoder"
ffvhuff_decoder_select="huffyuv_decoder"
ffvhuff_encoder_select="huffyuv_encoder"
fic_decoder_select="golomb"
flac_decoder_select="flacdsp"
flac_encoder_select="bswapdsp flacdsp lpc"
flashsv2_decoder_select="zlib"
flashsv2_encoder_select="zlib"
flashsv_decoder_select="zlib"
flashsv_encoder_select="zlib"
flv_decoder_select="h263_decoder"
flv_encoder_select="h263_encoder"
fourxm_decoder_select="blockdsp bswapdsp"
fraps_decoder_select="bswapdsp huffman"
g2m_decoder_select="blockdsp idctdsp jpegtables zlib"
g729_decoder_select="audiodsp"
h261_decoder_select="mpegvideo"
h261_encoder_select="aandcttables mpegvideoenc"
h263_decoder_select="h263_parser h263dsp mpegvideo qpeldsp"
h263_encoder_select="aandcttables h263dsp mpegvideoenc"
h263i_decoder_select="h263_decoder"
h263p_decoder_select="h263_decoder"
h263p_encoder_select="h263_encoder"
h264_decoder_select="cabac golomb h264chroma h264dsp h264parse h264pred h264qpel videodsp"
h264_decoder_suggest="error_resilience"
hap_decoder_select="snappy texturedsp"
hap_encoder_deps="libsnappy"
hap_encoder_select="texturedspenc"
hevc_decoder_select="bswapdsp cabac golomb hevcparse videodsp"
huffyuv_decoder_select="bswapdsp huffyuvdsp llviddsp"
huffyuv_encoder_select="bswapdsp huffman huffyuvencdsp llvidencdsp"
iac_decoder_select="imc_decoder"
imc_decoder_select="bswapdsp fft mdct sinewin"
indeo3_decoder_select="hpeldsp"
indeo4_decoder_select="ividsp"
indeo5_decoder_select="ividsp"
interplay_video_decoder_select="hpeldsp"
jpegls_decoder_select="mjpeg_decoder"
jv_decoder_select="blockdsp"
lagarith_decoder_select="llviddsp"
ljpeg_encoder_select="aandcttables idctdsp jpegtables mpegvideoenc"
magicyuv_decoder_select="llviddsp"
magicyuv_encoder_select="llvidencdsp"
mdec_decoder_select="blockdsp idctdsp mpegvideo"
metasound_decoder_select="lsp mdct sinewin"
mimic_decoder_select="blockdsp bswapdsp hpeldsp idctdsp"
mjpeg_decoder_select="blockdsp hpeldsp exif idctdsp jpegtables"
mjpeg_encoder_select="aandcttables jpegtables mpegvideoenc"
mjpegb_decoder_select="mjpeg_decoder"
mlp_decoder_select="mlp_parser"
mlp_encoder_select="lpc"
motionpixels_decoder_select="bswapdsp"
mp1_decoder_select="mpegaudio"
mp1float_decoder_select="mpegaudio"
mp2_decoder_select="mpegaudio"
mp2float_decoder_select="mpegaudio"
mp3_decoder_select="mpegaudio"
mp3adu_decoder_select="mpegaudio"
mp3adufloat_decoder_select="mpegaudio"
mp3float_decoder_select="mpegaudio"
mp3on4_decoder_select="mpegaudio"
mp3on4float_decoder_select="mpegaudio"
mpc7_decoder_select="bswapdsp mpegaudiodsp"
mpc8_decoder_select="mpegaudiodsp"
mpegvideo_decoder_select="mpegvideo"
mpeg1video_decoder_select="mpegvideo"
mpeg1video_encoder_select="aandcttables mpegvideoenc h263dsp"
mpeg2video_decoder_select="mpegvideo"
mpeg2video_encoder_select="aandcttables mpegvideoenc h263dsp"
mpeg4_decoder_select="h263_decoder mpeg4video_parser"
mpeg4_encoder_select="h263_encoder"
msa1_decoder_select="mss34dsp"
mscc_decoder_select="zlib"
msmpeg4v1_decoder_select="h263_decoder"
msmpeg4v2_decoder_select="h263_decoder"
msmpeg4v2_encoder_select="h263_encoder"
msmpeg4v3_decoder_select="h263_decoder"
msmpeg4v3_encoder_select="h263_encoder"
mss2_decoder_select="mpegvideo qpeldsp vc1_decoder"
mts2_decoder_select="mss34dsp"
mxpeg_decoder_select="mjpeg_decoder"
nellymoser_decoder_select="mdct sinewin"
nellymoser_encoder_select="audio_frame_queue mdct sinewin"
nuv_decoder_select="idctdsp lzo"
on2avc_decoder_select="mdct"
opus_decoder_deps="swresample"
opus_decoder_select="mdct15"
opus_encoder_select="audio_frame_queue mdct15"
png_decoder_select="zlib"
png_encoder_select="llvidencdsp zlib"
prores_decoder_select="blockdsp idctdsp"
prores_encoder_select="fdctdsp"
qcelp_decoder_select="lsp"
qdm2_decoder_select="mdct rdft mpegaudiodsp"
ra_144_decoder_select="audiodsp"
ra_144_encoder_select="audio_frame_queue lpc audiodsp"
ralf_decoder_select="golomb"
rawvideo_decoder_select="bswapdsp"
rscc_decoder_select="zlib"
rtjpeg_decoder_select="me_cmp"
rv10_decoder_select="h263_decoder"
rv10_encoder_select="h263_encoder"
rv20_decoder_select="h263_decoder"
rv20_encoder_select="h263_encoder"
rv30_decoder_select="golomb h264pred h264qpel mpegvideo rv34dsp"
rv40_decoder_select="golomb h264pred h264qpel mpegvideo rv34dsp"
screenpresso_decoder_select="zlib"
shorten_decoder_select="bswapdsp"
sipr_decoder_select="lsp"
snow_decoder_select="dwt h264qpel hpeldsp me_cmp rangecoder videodsp"
snow_encoder_select="aandcttables dwt h264qpel hpeldsp me_cmp mpegvideoenc rangecoder"
sonic_decoder_select="golomb rangecoder"
sonic_encoder_select="golomb rangecoder"
sonic_ls_encoder_select="golomb rangecoder"
sp5x_decoder_select="mjpeg_decoder"
srgc_decoder_select="zlib"
svq1_decoder_select="hpeldsp"
svq1_encoder_select="aandcttables hpeldsp me_cmp mpegvideoenc"
svq3_decoder_select="golomb h264dsp h264parse h264pred hpeldsp tpeldsp videodsp"
svq3_decoder_suggest="zlib"
tak_decoder_select="audiodsp"
tdsc_decoder_select="zlib mjpeg_decoder"
theora_decoder_select="vp3_decoder"
thp_decoder_select="mjpeg_decoder"
tiff_decoder_suggest="zlib lzma"
tiff_encoder_suggest="zlib"
truehd_decoder_select="mlp_parser"
truehd_encoder_select="lpc"
truemotion2_decoder_select="bswapdsp"
truespeech_decoder_select="bswapdsp"
tscc_decoder_select="zlib"
twinvq_decoder_select="mdct lsp sinewin"
txd_decoder_select="texturedsp"
utvideo_decoder_select="bswapdsp llviddsp"
utvideo_encoder_select="bswapdsp huffman llvidencdsp"
vble_decoder_select="llviddsp"
vc1_decoder_select="blockdsp h263_decoder h264qpel intrax8 mpegvideo vc1dsp"
vc1image_decoder_select="vc1_decoder"
vorbis_decoder_select="mdct"
vorbis_encoder_select="mdct"
vp3_decoder_select="hpeldsp vp3dsp videodsp"
vp5_decoder_select="h264chroma hpeldsp videodsp vp3dsp vp56dsp"
vp6_decoder_select="h264chroma hpeldsp huffman videodsp vp3dsp vp56dsp"
vp6a_decoder_select="vp6_decoder"
vp6f_decoder_select="vp6_decoder"
vp7_decoder_select="h264pred videodsp vp8dsp"
vp8_decoder_select="h264pred videodsp vp8dsp"
vp9_decoder_select="videodsp vp9_parser"
webp_decoder_select="vp8_decoder exif"
wmalossless_decoder_select="llauddsp"
wmapro_decoder_select="mdct sinewin wma_freqs"
wmav1_decoder_select="mdct sinewin wma_freqs"
wmav1_encoder_select="mdct sinewin wma_freqs"
wmav2_decoder_select="mdct sinewin wma_freqs"
wmav2_encoder_select="mdct sinewin wma_freqs"
wmavoice_decoder_select="lsp rdft dct mdct sinewin"
wmv1_decoder_select="h263_decoder"
wmv1_encoder_select="h263_encoder"
wmv2_decoder_select="blockdsp error_resilience h263_decoder idctdsp intrax8 videodsp wmv2dsp"
wmv2_encoder_select="h263_encoder wmv2dsp"
wmv3_decoder_select="vc1_decoder"
wmv3image_decoder_select="wmv3_decoder"
xma1_decoder_select="wmapro_decoder"
xma2_decoder_select="wmapro_decoder"
zerocodec_decoder_select="zlib"
zlib_decoder_select="zlib"
zlib_encoder_select="zlib"
zmbv_decoder_select="zlib"
zmbv_encoder_select="zlib"

# hardware accelerators
crystalhd_deps="libcrystalhd_libcrystalhd_if_h"
cuda_deps_any="libdl LoadLibrary"
cuvid_deps="cuda"
d3d11va_deps="dxva_h ID3D11VideoDecoder ID3D11VideoContext"
dxva2_deps="dxva2api_h DXVA2_ConfigPictureDecode ole32 user32"
nvdec_deps="cuda"
videotoolbox_hwaccel_deps="videotoolbox pthreads"
videotoolbox_hwaccel_extralibs="-framework QuartzCore"
xvmc_deps="X11_extensions_XvMClib_h"

h263_vaapi_hwaccel_deps="vaapi"
h263_vaapi_hwaccel_select="h263_decoder"
h263_videotoolbox_hwaccel_deps="videotoolbox"
h263_videotoolbox_hwaccel_select="h263_decoder"
h264_cuvid_hwaccel_select="h264_cuvid_decoder"
h264_d3d11va_hwaccel_deps="d3d11va"
h264_d3d11va_hwaccel_select="h264_decoder"
h264_d3d11va2_hwaccel_deps="d3d11va"
h264_d3d11va2_hwaccel_select="h264_decoder"
h264_dxva2_hwaccel_deps="dxva2"
h264_dxva2_hwaccel_select="h264_decoder"
h264_mediacodec_hwaccel_deps="mediacodec"
h264_mmal_hwaccel_deps="mmal"
h264_nvdec_hwaccel_deps="nvdec"
h264_nvdec_hwaccel_select="h264_decoder"
h264_qsv_hwaccel_deps="libmfx"
h264_vaapi_hwaccel_deps="vaapi"
h264_vaapi_hwaccel_select="h264_decoder"
h264_vdpau_hwaccel_deps="vdpau"
h264_vdpau_hwaccel_select="h264_decoder"
h264_videotoolbox_hwaccel_deps="videotoolbox"
h264_videotoolbox_hwaccel_select="h264_decoder"
hevc_cuvid_hwaccel_select="hevc_cuvid_decoder"
hevc_d3d11va_hwaccel_deps="d3d11va DXVA_PicParams_HEVC"
hevc_d3d11va_hwaccel_select="hevc_decoder"
hevc_mediacodec_hwaccel_deps="mediacodec"
hevc_d3d11va2_hwaccel_deps="d3d11va DXVA_PicParams_HEVC"
hevc_d3d11va2_hwaccel_select="hevc_decoder"
hevc_dxva2_hwaccel_deps="dxva2 DXVA_PicParams_HEVC"
hevc_dxva2_hwaccel_select="hevc_decoder"
hevc_nvdec_hwaccel_deps="nvdec"
hevc_nvdec_hwaccel_select="hevc_decoder"
hevc_qsv_hwaccel_deps="libmfx"
hevc_vaapi_hwaccel_deps="vaapi VAPictureParameterBufferHEVC"
hevc_vaapi_hwaccel_select="hevc_decoder"
hevc_vdpau_hwaccel_deps="vdpau VdpPictureInfoHEVC"
hevc_vdpau_hwaccel_select="hevc_decoder"
hevc_videotoolbox_hwaccel_deps="videotoolbox"
hevc_videotoolbox_hwaccel_select="hevc_decoder"
mjpeg_cuvid_hwaccel_select="mjpeg_cuvid_decoder"
mpeg_xvmc_hwaccel_deps="xvmc"
mpeg_xvmc_hwaccel_select="mpeg2video_decoder"
mpeg1_cuvid_hwaccel_select="mpeg1_cuvid_decoder"
mpeg1_vdpau_hwaccel_deps="vdpau"
mpeg1_vdpau_hwaccel_select="mpeg1video_decoder"
mpeg1_videotoolbox_hwaccel_deps="videotoolbox"
mpeg1_videotoolbox_hwaccel_select="mpeg1video_decoder"
mpeg1_xvmc_hwaccel_deps="xvmc"
mpeg1_xvmc_hwaccel_select="mpeg1video_decoder"
mpeg2_cuvid_hwaccel_select="mpeg2_cuvid_decoder"
mpeg2_d3d11va_hwaccel_deps="d3d11va"
mpeg2_d3d11va_hwaccel_select="mpeg2video_decoder"
mpeg2_d3d11va2_hwaccel_deps="d3d11va"
mpeg2_d3d11va2_hwaccel_select="mpeg2video_decoder"
mpeg2_dxva2_hwaccel_deps="dxva2"
mpeg2_dxva2_hwaccel_select="mpeg2video_decoder"
mpeg2_mediacodec_hwaccel_deps="mediacodec"
mpeg2_mmal_hwaccel_deps="mmal"
mpeg2_qsv_hwaccel_deps="libmfx"
mpeg2_vaapi_hwaccel_deps="vaapi"
mpeg2_vaapi_hwaccel_select="mpeg2video_decoder"
mpeg2_vdpau_hwaccel_deps="vdpau"
mpeg2_vdpau_hwaccel_select="mpeg2video_decoder"
mpeg2_videotoolbox_hwaccel_deps="videotoolbox"
mpeg2_videotoolbox_hwaccel_select="mpeg2video_decoder"
mpeg2_xvmc_hwaccel_deps="xvmc"
mpeg2_xvmc_hwaccel_select="mpeg2video_decoder"
mpeg4_cuvid_hwaccel_select="mpeg4_cuvid_decoder"
mpeg4_mediacodec_hwaccel_deps="mediacodec"
mpeg4_mmal_hwaccel_deps="mmal"
mpeg4_vaapi_hwaccel_deps="vaapi"
mpeg4_vaapi_hwaccel_select="mpeg4_decoder"
mpeg4_vdpau_hwaccel_deps="vdpau"
mpeg4_vdpau_hwaccel_select="mpeg4_decoder"
mpeg4_videotoolbox_hwaccel_deps="videotoolbox"
mpeg4_videotoolbox_hwaccel_select="mpeg4_decoder"
vc1_cuvid_hwaccel_select="vc1_cuvid_decoder"
vc1_d3d11va_hwaccel_deps="d3d11va"
vc1_d3d11va_hwaccel_select="vc1_decoder"
vc1_d3d11va2_hwaccel_deps="d3d11va"
vc1_d3d11va2_hwaccel_select="vc1_decoder"
vc1_dxva2_hwaccel_deps="dxva2"
vc1_dxva2_hwaccel_select="vc1_decoder"
vc1_mmal_hwaccel_deps="mmal"
vc1_nvdec_hwaccel_deps="nvdec"
vc1_nvdec_hwaccel_select="vc1_decoder"
vc1_qsv_hwaccel_deps="libmfx"
vc1_vaapi_hwaccel_deps="vaapi"
vc1_vaapi_hwaccel_select="vc1_decoder"
vc1_vdpau_hwaccel_deps="vdpau"
vc1_vdpau_hwaccel_select="vc1_decoder"
vp8_cuvid_hwaccel_select="vp8_cuvid_decoder"
vp9_cuvid_hwaccel_select="vp9_cuvid_decoder"
vp8_mediacodec_hwaccel_deps="mediacodec"
vp8_qsv_hwaccel_deps="libmfx"
vp9_d3d11va_hwaccel_deps="d3d11va DXVA_PicParams_VP9"
vp9_d3d11va_hwaccel_select="vp9_decoder"
vp9_d3d11va2_hwaccel_deps="d3d11va DXVA_PicParams_VP9"
vp9_d3d11va2_hwaccel_select="vp9_decoder"
vp9_dxva2_hwaccel_deps="dxva2 DXVA_PicParams_VP9"
vp9_dxva2_hwaccel_select="vp9_decoder"
vp9_mediacodec_hwaccel_deps="mediacodec"
vp9_nvdec_hwaccel_deps="nvdec"
vp9_nvdec_hwaccel_select="vp9_decoder"
vp9_vaapi_hwaccel_deps="vaapi VADecPictureParameterBufferVP9_bit_depth"
vp9_vaapi_hwaccel_select="vp9_decoder"
wmv3_d3d11va_hwaccel_select="vc1_d3d11va_hwaccel"
wmv3_d3d11va2_hwaccel_select="vc1_d3d11va2_hwaccel"
wmv3_dxva2_hwaccel_select="vc1_dxva2_hwaccel"
wmv3_nvdec_hwaccel_select="vc1_nvdec_hwaccel"
wmv3_vaapi_hwaccel_select="vc1_vaapi_hwaccel"
wmv3_vdpau_hwaccel_select="vc1_vdpau_hwaccel"

# hardware-accelerated codecs
omx_deps="libdl pthreads"
omx_rpi_select="omx"
qsv_deps="libmfx"
qsvdec_select="qsv"
qsvenc_select="qsv"
qsvvpp_select="qsv"
vaapi_encode_deps="vaapi"
v4l2_m2m_deps_any="linux_videodev2_h"

hwupload_cuda_filter_deps="cuda"
scale_npp_filter_deps="cuda libnpp"
scale_cuda_filter_deps="cuda_sdk"
thumbnail_cuda_filter_deps="cuda_sdk"

nvenc_deps="cuda"
nvenc_deps_any="libdl LoadLibrary"
nvenc_encoder_deps="nvenc"

h263_v4l2m2m_decoder_deps="v4l2_m2m h263_v4l2_m2m"
h263_v4l2m2m_encoder_deps="v4l2_m2m h263_v4l2_m2m"
h264_crystalhd_decoder_select="crystalhd h264_mp4toannexb_bsf h264_parser"
h264_cuvid_decoder_deps="cuvid"
h264_cuvid_decoder_select="h264_mp4toannexb_bsf"
h264_mediacodec_decoder_deps="mediacodec"
h264_mediacodec_decoder_select="h264_mp4toannexb_bsf h264_parser"
h264_mmal_decoder_deps="mmal"
h264_nvenc_encoder_deps="nvenc"
h264_omx_encoder_deps="omx"
h264_qsv_decoder_select="h264_mp4toannexb_bsf h264_parser qsvdec h264_qsv_hwaccel"
h264_qsv_encoder_select="qsvenc"
h264_rkmpp_decoder_deps="rkmpp"
h264_rkmpp_decoder_select="h264_mp4toannexb_bsf"
h264_vaapi_encoder_deps="VAEncPictureParameterBufferH264"
h264_vaapi_encoder_select="cbs_h264 vaapi_encode"
h264_v4l2m2m_decoder_deps="v4l2_m2m h264_v4l2_m2m"
h264_v4l2m2m_encoder_deps="v4l2_m2m h264_v4l2_m2m"
hevc_cuvid_decoder_deps="cuvid"
hevc_cuvid_decoder_select="hevc_mp4toannexb_bsf"
hevc_mediacodec_decoder_deps="mediacodec"
hevc_mediacodec_decoder_select="hevc_mp4toannexb_bsf hevc_parser"
hevc_nvenc_encoder_deps="nvenc"
hevc_qsv_decoder_select="hevc_mp4toannexb_bsf hevc_parser qsvdec hevc_qsv_hwaccel"
hevc_qsv_encoder_select="hevcparse qsvenc"
hevc_rkmpp_decoder_deps="rkmpp"
hevc_rkmpp_decoder_select="hevc_mp4toannexb_bsf"
hevc_vaapi_encoder_deps="VAEncPictureParameterBufferHEVC"
hevc_vaapi_encoder_select="cbs_h265 vaapi_encode"
hevc_v4l2m2m_decoder_deps="v4l2_m2m hevc_v4l2_m2m"
hevc_v4l2m2m_encoder_deps="v4l2_m2m hevc_v4l2_m2m"
mjpeg_cuvid_decoder_deps="cuvid"
mjpeg_qsv_encoder_deps="libmfx"
mjpeg_qsv_encoder_select="qsvenc"
mjpeg_vaapi_encoder_deps="VAEncPictureParameterBufferJPEG"
mjpeg_vaapi_encoder_select="vaapi_encode jpegtables"
mpeg1_cuvid_decoder_deps="cuvid"
mpeg1_v4l2m2m_decoder_deps="v4l2_m2m mpeg1_v4l2_m2m"
mpeg2_crystalhd_decoder_select="crystalhd"
mpeg2_cuvid_decoder_deps="cuvid"
mpeg2_mmal_decoder_deps="mmal"
mpeg2_mediacodec_decoder_deps="mediacodec"
mpeg2_qsv_decoder_select="qsvdec mpeg2_qsv_hwaccel"
mpeg2_qsv_encoder_select="qsvenc"
mpeg2_vaapi_encoder_deps="VAEncPictureParameterBufferMPEG2"
mpeg2_vaapi_encoder_select="cbs_mpeg2 vaapi_encode"
mpeg2_v4l2m2m_decoder_deps="v4l2_m2m mpeg2_v4l2_m2m"
mpeg4_crystalhd_decoder_select="crystalhd"
mpeg4_cuvid_decoder_deps="cuvid"
mpeg4_mediacodec_decoder_deps="mediacodec"
mpeg4_mmal_decoder_deps="mmal"
mpeg4_omx_encoder_deps="omx"
mpeg4_v4l2m2m_decoder_deps="v4l2_m2m mpeg4_v4l2_m2m"
mpeg4_v4l2m2m_encoder_deps="v4l2_m2m mpeg4_v4l2_m2m"
msmpeg4_crystalhd_decoder_select="crystalhd"
nvenc_h264_encoder_select="h264_nvenc_encoder"
nvenc_hevc_encoder_select="hevc_nvenc_encoder"
vc1_crystalhd_decoder_select="crystalhd"
vc1_cuvid_decoder_deps="cuvid"
vc1_mmal_decoder_deps="mmal"
vc1_qsv_decoder_select="qsvdec vc1_qsv_hwaccel vc1_parser"
vc1_v4l2m2m_decoder_deps="v4l2_m2m vc1_v4l2_m2m"
vp8_cuvid_decoder_deps="cuvid"
vp8_mediacodec_decoder_deps="mediacodec"
vp8_qsv_decoder_select="qsvdec vp8_qsv_hwaccel vp8_parser"
vp8_rkmpp_decoder_deps="rkmpp"
vp8_vaapi_encoder_deps="VAEncPictureParameterBufferVP8"
vp8_vaapi_encoder_select="vaapi_encode"
vp8_v4l2m2m_decoder_deps="v4l2_m2m vp8_v4l2_m2m"
vp8_v4l2m2m_encoder_deps="v4l2_m2m vp8_v4l2_m2m"
vp9_cuvid_decoder_deps="cuvid"
vp9_mediacodec_decoder_deps="mediacodec"
vp9_rkmpp_decoder_deps="rkmpp"
vp9_vaapi_encoder_deps="VAEncPictureParameterBufferVP9"
vp9_vaapi_encoder_select="vaapi_encode"
vp9_v4l2m2m_decoder_deps="v4l2_m2m vp9_v4l2_m2m"
wmv3_crystalhd_decoder_select="crystalhd"

# parsers
aac_parser_select="adts_header"
h264_parser_select="golomb h264dsp h264parse"
hevc_parser_select="hevcparse"
mpegaudio_parser_select="mpegaudioheader"
mpegvideo_parser_select="mpegvideo"
mpeg4video_parser_select="h263dsp mpegvideo qpeldsp"
vc1_parser_select="vc1dsp"

# bitstream_filters
aac_adtstoasc_bsf_select="adts_header"
h264_metadata_bsf_select="cbs_h264"
h264_redundant_pps_bsf_select="cbs_h264"
hevc_metadata_bsf_select="cbs_h265"
mjpeg2jpeg_bsf_select="jpegtables"
mpeg2_metadata_bsf_select="cbs_mpeg2"
trace_headers_bsf_select="cbs_h264 cbs_h265 cbs_mpeg2"

# external libraries
aac_at_decoder_deps="audiotoolbox"
ac3_at_decoder_deps="audiotoolbox"
ac3_at_decoder_select="ac3_parser"
adpcm_ima_qt_at_decoder_deps="audiotoolbox"
alac_at_decoder_deps="audiotoolbox"
amr_nb_at_decoder_deps="audiotoolbox"
avisynth_deps_any="libdl LoadLibrary"
avisynth_demuxer_deps="avisynth"
avisynth_demuxer_select="riffdec"
eac3_at_decoder_deps="audiotoolbox"
eac3_at_decoder_select="ac3_parser"
gsm_ms_at_decoder_deps="audiotoolbox"
ilbc_at_decoder_deps="audiotoolbox"
mp1_at_decoder_deps="audiotoolbox"
mp2_at_decoder_deps="audiotoolbox"
mp3_at_decoder_deps="audiotoolbox"
mp1_at_decoder_select="mpegaudioheader"
mp2_at_decoder_select="mpegaudioheader"
mp3_at_decoder_select="mpegaudioheader"
pcm_alaw_at_decoder_deps="audiotoolbox"
pcm_mulaw_at_decoder_deps="audiotoolbox"
qdmc_at_decoder_deps="audiotoolbox"
qdm2_at_decoder_deps="audiotoolbox"
aac_at_encoder_deps="audiotoolbox"
aac_at_encoder_select="audio_frame_queue"
alac_at_encoder_deps="audiotoolbox"
alac_at_encoder_select="audio_frame_queue"
ilbc_at_encoder_deps="audiotoolbox"
ilbc_at_encoder_select="audio_frame_queue"
pcm_alaw_at_encoder_deps="audiotoolbox"
pcm_alaw_at_encoder_select="audio_frame_queue"
pcm_mulaw_at_encoder_deps="audiotoolbox"
pcm_mulaw_at_encoder_select="audio_frame_queue"
chromaprint_muxer_deps="chromaprint"
h264_videotoolbox_encoder_deps="pthreads"
h264_videotoolbox_encoder_select="videotoolbox_encoder"
hevc_videotoolbox_encoder_deps="pthreads"
hevc_videotoolbox_encoder_select="videotoolbox_encoder"
libcelt_decoder_deps="libcelt"
libfdk_aac_decoder_deps="libfdk_aac"
libfdk_aac_encoder_deps="libfdk_aac"
libfdk_aac_encoder_select="audio_frame_queue"
libgme_demuxer_deps="libgme"
libgsm_decoder_deps="libgsm"
libgsm_encoder_deps="libgsm"
libgsm_ms_decoder_deps="libgsm"
libgsm_ms_encoder_deps="libgsm"
libilbc_decoder_deps="libilbc"
libilbc_encoder_deps="libilbc"
libkvazaar_encoder_deps="libkvazaar"
libmodplug_demuxer_deps="libmodplug"
libmp3lame_encoder_deps="libmp3lame"
libmp3lame_encoder_select="audio_frame_queue mpegaudioheader"
libopencore_amrnb_decoder_deps="libopencore_amrnb"
libopencore_amrnb_encoder_deps="libopencore_amrnb"
libopencore_amrnb_encoder_select="audio_frame_queue"
libopencore_amrwb_decoder_deps="libopencore_amrwb"
libopenh264_decoder_deps="libopenh264"
libopenh264_decoder_select="h264_mp4toannexb_bsf"
libopenh264_encoder_deps="libopenh264"
libopenjpeg_decoder_deps="libopenjpeg"
libopenjpeg_encoder_deps="libopenjpeg"
libopenmpt_demuxer_deps="libopenmpt"
libopus_decoder_deps="libopus"
libopus_encoder_deps="libopus"
libopus_encoder_select="audio_frame_queue"
librsvg_decoder_deps="librsvg"
libshine_encoder_deps="libshine"
libshine_encoder_select="audio_frame_queue"
libspeex_decoder_deps="libspeex"
libspeex_encoder_deps="libspeex"
libspeex_encoder_select="audio_frame_queue"
libtheora_encoder_deps="libtheora"
libtwolame_encoder_deps="libtwolame"
libvo_amrwbenc_encoder_deps="libvo_amrwbenc"
libvorbis_decoder_deps="libvorbis"
libvorbis_encoder_deps="libvorbis libvorbisenc"
libvorbis_encoder_select="audio_frame_queue"
libvpx_vp8_decoder_deps="libvpx"
libvpx_vp8_encoder_deps="libvpx"
libvpx_vp9_decoder_deps="libvpx"
libvpx_vp9_encoder_deps="libvpx"
libwavpack_encoder_deps="libwavpack"
libwavpack_encoder_select="audio_frame_queue"
libwebp_encoder_deps="libwebp"
libwebp_anim_encoder_deps="libwebp"
libx262_encoder_deps="libx262"
libx264_encoder_deps="libx264"
libx264rgb_encoder_deps="libx264 x264_csp_bgr"
libx264rgb_encoder_select="libx264_encoder"
libx265_encoder_deps="libx265"
libxavs_encoder_deps="libxavs"
libxvid_encoder_deps="libxvid"
libzvbi_teletext_decoder_deps="libzvbi"
videotoolbox_suggest="coreservices"
videotoolbox_deps="corefoundation coremedia corevideo"
videotoolbox_encoder_deps="videotoolbox VTCompressionSessionPrepareToEncodeFrames"

# demuxers / muxers
ac3_demuxer_select="ac3_parser"
aiff_muxer_select="iso_media"
asf_demuxer_select="riffdec"
asf_o_demuxer_select="riffdec"
asf_muxer_select="riffenc"
asf_stream_muxer_select="asf_muxer"
avi_demuxer_select="iso_media riffdec exif"
avi_muxer_select="riffenc"
caf_demuxer_select="iso_media riffdec"
caf_muxer_select="iso_media"
dash_muxer_select="mp4_muxer"
dash_demuxer_deps="libxml2"
dirac_demuxer_select="dirac_parser"
dts_demuxer_select="dca_parser"
dtshd_demuxer_select="dca_parser"
dv_demuxer_select="dvprofile"
dv_muxer_select="dvprofile"
dxa_demuxer_select="riffdec"
eac3_demuxer_select="ac3_parser"
f4v_muxer_select="mov_muxer"
fifo_muxer_deps="threads"
flac_demuxer_select="flac_parser"
hds_muxer_select="flv_muxer"
hls_muxer_select="mpegts_muxer"
hls_muxer_suggest="gcrypt openssl"
image2_alias_pix_demuxer_select="image2_demuxer"
image2_brender_pix_demuxer_select="image2_demuxer"
ipod_muxer_select="mov_muxer"
ismv_muxer_select="mov_muxer"
matroska_audio_muxer_select="matroska_muxer"
matroska_demuxer_select="iso_media riffdec"
matroska_demuxer_suggest="bzlib lzo zlib"
matroska_muxer_select="iso_media riffenc"
mmf_muxer_select="riffenc"
mov_demuxer_select="iso_media riffdec"
mov_demuxer_suggest="zlib"
mov_muxer_select="iso_media riffenc rtpenc_chain"
mp3_demuxer_select="mpegaudio_parser"
mp3_muxer_select="mpegaudioheader"
mp4_muxer_select="mov_muxer"
mpegts_demuxer_select="iso_media"
mpegts_muxer_select="adts_muxer latm_muxer"
mpegtsraw_demuxer_select="mpegts_demuxer"
mxf_d10_muxer_select="mxf_muxer"
mxf_opatom_muxer_select="mxf_muxer"
nut_muxer_select="riffenc"
nuv_demuxer_select="riffdec"
oga_muxer_select="ogg_muxer"
ogg_demuxer_select="dirac_parse"
ogv_muxer_select="ogg_muxer"
opus_muxer_select="ogg_muxer"
psp_muxer_select="mov_muxer"
rtp_demuxer_select="sdp_demuxer"
rtp_muxer_select="golomb"
rtpdec_select="asf_demuxer jpegtables mov_demuxer mpegts_demuxer rm_demuxer rtp_protocol srtp"
rtsp_demuxer_select="http_protocol rtpdec"
rtsp_muxer_select="rtp_muxer http_protocol rtp_protocol rtpenc_chain"
sap_demuxer_select="sdp_demuxer"
sap_muxer_select="rtp_muxer rtp_protocol rtpenc_chain"
sdp_demuxer_select="rtpdec"
smoothstreaming_muxer_select="ismv_muxer"
spdif_demuxer_select="adts_header"
spdif_muxer_select="adts_header"
spx_muxer_select="ogg_muxer"
swf_demuxer_suggest="zlib"
tak_demuxer_select="tak_parser"
tg2_muxer_select="mov_muxer"
tgp_muxer_select="mov_muxer"
vobsub_demuxer_select="mpegps_demuxer"
w64_demuxer_select="wav_demuxer"
w64_muxer_select="wav_muxer"
wav_demuxer_select="riffdec"
wav_muxer_select="riffenc"
webm_muxer_select="iso_media riffenc"
webm_dash_manifest_demuxer_select="matroska_demuxer"
wtv_demuxer_select="mpegts_demuxer riffdec"
wtv_muxer_select="mpegts_muxer riffenc"
xmv_demuxer_select="riffdec"
xwma_demuxer_select="riffdec"

# indevs / outdevs
alsa_indev_deps="alsa"
alsa_outdev_deps="alsa"
avfoundation_indev_deps="avfoundation corevideo coremedia pthreads"
avfoundation_indev_suggest="coregraphics applicationservices"
avfoundation_indev_extralibs="-framework Foundation"
bktr_indev_deps_any="dev_bktr_ioctl_bt848_h machine_ioctl_bt848_h dev_video_bktr_ioctl_bt848_h dev_ic_bt8xx_h"
caca_outdev_deps="libcaca"
decklink_deps_any="libdl LoadLibrary"
decklink_indev_deps="decklink threads"
decklink_indev_extralibs="-lstdc++"
decklink_outdev_deps="decklink threads"
decklink_outdev_extralibs="-lstdc++"
libndi_newtek_indev_deps="libndi_newtek"
libndi_newtek_indev_extralibs="-lndi"
libndi_newtek_outdev_deps="libndi_newtek"
libndi_newtek_outdev_extralibs="-lndi"
dshow_indev_deps="IBaseFilter"
dshow_indev_extralibs="-lpsapi -lole32 -lstrmiids -luuid -loleaut32 -lshlwapi"
fbdev_indev_deps="linux_fb_h"
fbdev_outdev_deps="linux_fb_h"
gdigrab_indev_deps="CreateDIBSection"
gdigrab_indev_extralibs="-lgdi32"
gdigrab_indev_select="bmp_decoder"
iec61883_indev_deps="libiec61883"
jack_indev_deps="libjack"
jack_indev_deps_any="sem_timedwait dispatch_dispatch_h"
kmsgrab_indev_deps="libdrm"
lavfi_indev_deps="avfilter"
libcdio_indev_deps="libcdio"
libdc1394_indev_deps="libdc1394"
openal_indev_deps="openal"
opengl_outdev_deps="opengl"
oss_indev_deps_any="sys_soundcard_h"
oss_outdev_deps_any="sys_soundcard_h"
pulse_indev_deps="libpulse"
pulse_outdev_deps="libpulse"
sdl2_outdev_deps="sdl2"
sndio_indev_deps="sndio"
sndio_outdev_deps="sndio"
v4l2_indev_deps_any="linux_videodev2_h sys_videoio_h"
v4l2_indev_suggest="libv4l2"
v4l2_outdev_deps_any="linux_videodev2_h sys_videoio_h"
v4l2_outdev_suggest="libv4l2"
vfwcap_indev_deps="vfw32 vfwcap_defines"
xcbgrab_indev_deps="libxcb"
xcbgrab_indev_suggest="libxcb_shm libxcb_shape libxcb_xfixes"
xv_outdev_deps="X11_extensions_Xvlib_h XvGetPortAttribute"
xv_outdev_extralibs="-lXv -lX11 -lXext"

# protocols
async_protocol_deps="threads"
bluray_protocol_deps="libbluray"
ffrtmpcrypt_protocol_conflict="librtmp_protocol"
ffrtmpcrypt_protocol_deps_any="gcrypt gmp openssl"
ffrtmpcrypt_protocol_select="tcp_protocol"
ffrtmphttp_protocol_conflict="librtmp_protocol"
ffrtmphttp_protocol_select="http_protocol"
ftp_protocol_select="tcp_protocol"
gopher_protocol_select="network"
http_protocol_select="tcp_protocol"
http_protocol_suggest="zlib"
httpproxy_protocol_select="tcp_protocol"
httpproxy_protocol_suggest="zlib"
https_protocol_select="tls_protocol"
https_protocol_suggest="zlib"
icecast_protocol_select="http_protocol"
librtmp_protocol_deps="librtmp"
librtmpe_protocol_deps="librtmp"
librtmps_protocol_deps="librtmp"
librtmpt_protocol_deps="librtmp"
librtmpte_protocol_deps="librtmp"
libsmbclient_protocol_deps="libsmbclient gplv3"
libssh_protocol_deps="libssh"
mmsh_protocol_select="http_protocol"
mmst_protocol_select="network"
rtmp_protocol_conflict="librtmp_protocol"
rtmp_protocol_select="tcp_protocol"
rtmp_protocol_suggest="zlib"
rtmpe_protocol_select="ffrtmpcrypt_protocol"
rtmpe_protocol_suggest="zlib"
rtmps_protocol_conflict="librtmp_protocol"
rtmps_protocol_select="tls_protocol"
rtmps_protocol_suggest="zlib"
rtmpt_protocol_select="ffrtmphttp_protocol"
rtmpt_protocol_suggest="zlib"
rtmpte_protocol_select="ffrtmpcrypt_protocol ffrtmphttp_protocol"
rtmpte_protocol_suggest="zlib"
rtmpts_protocol_select="ffrtmphttp_protocol https_protocol"
rtmpts_protocol_suggest="zlib"
rtp_protocol_select="udp_protocol"
schannel_conflict="openssl gnutls"
sctp_protocol_deps="struct_sctp_event_subscribe struct_msghdr_msg_flags"
sctp_protocol_select="network"
securetransport_conflict="openssl gnutls"
srtp_protocol_select="rtp_protocol srtp"
tcp_protocol_select="network"
tls_protocol_deps_any="gnutls openssl schannel securetransport"
tls_protocol_select="tcp_protocol"
udp_protocol_select="network"
udplite_protocol_select="network"
unix_protocol_deps="sys_un_h"
unix_protocol_select="network"

# filters
afftfilt_filter_deps="avcodec"
afftfilt_filter_select="fft"
afir_filter_deps="avcodec"
afir_filter_select="fft"
amovie_filter_deps="avcodec avformat"
aresample_filter_deps="swresample"
ass_filter_deps="libass"
atempo_filter_deps="avcodec"
atempo_filter_select="rdft"
azmq_filter_deps="libzmq"
blackframe_filter_deps="gpl"
boxblur_filter_deps="gpl"
bs2b_filter_deps="libbs2b"
colormatrix_filter_deps="gpl"
coreimage_filter_deps="coreimage appkit"
coreimage_filter_extralibs="-framework OpenGL"
coreimagesrc_filter_deps="coreimage appkit"
coreimagesrc_filter_extralibs="-framework OpenGL"
cover_rect_filter_deps="avcodec avformat gpl"
cropdetect_filter_deps="gpl"
deinterlace_qsv_filter_deps="libmfx"
deinterlace_vaapi_filter_deps="vaapi"
delogo_filter_deps="gpl"
deshake_filter_select="pixelutils"
deshake_filter_suggest="opencl"
drawtext_filter_deps="libfreetype"
drawtext_filter_suggest="libfontconfig libfribidi"
elbg_filter_deps="avcodec"
eq_filter_deps="gpl"
fftfilt_filter_deps="avcodec"
fftfilt_filter_select="rdft"
find_rect_filter_deps="avcodec avformat gpl"
firequalizer_filter_deps="avcodec"
firequalizer_filter_select="rdft"
flite_filter_deps="libflite"
framerate_filter_select="pixelutils"
frei0r_filter_deps="frei0r libdl"
frei0r_src_filter_deps="frei0r libdl"
fspp_filter_deps="gpl"
geq_filter_deps="gpl"
histeq_filter_deps="gpl"
hqdn3d_filter_deps="gpl"
interlace_filter_deps="gpl"
kerndeint_filter_deps="gpl"
ladspa_filter_deps="ladspa libdl"
mcdeint_filter_deps="avcodec gpl"
movie_filter_deps="avcodec avformat"
mpdecimate_filter_deps="gpl"
mpdecimate_filter_select="pixelutils"
mptestsrc_filter_deps="gpl"
negate_filter_deps="lut_filter"
nnedi_filter_deps="gpl"
ocr_filter_deps="libtesseract"
ocv_filter_deps="libopencv"
overlay_qsv_filter_deps="libmfx"
overlay_qsv_filter_select="qsvvpp"
owdenoise_filter_deps="gpl"
pan_filter_deps="swresample"
perspective_filter_deps="gpl"
phase_filter_deps="gpl"
pp7_filter_deps="gpl"
pp_filter_deps="gpl postproc"
pullup_filter_deps="gpl"
removelogo_filter_deps="avcodec avformat swscale"
repeatfields_filter_deps="gpl"
resample_filter_deps="avresample"
rubberband_filter_deps="librubberband"
sab_filter_deps="gpl swscale"
scale2ref_filter_deps="swscale"
scale_filter_deps="swscale"
scale_qsv_filter_deps="libmfx"
select_filter_select="pixelutils"
showcqt_filter_deps="avcodec avformat swscale"
showcqt_filter_suggest="libfontconfig libfreetype"
showcqt_filter_select="fft"
showfreqs_filter_deps="avcodec"
showfreqs_filter_select="fft"
showspectrum_filter_deps="avcodec"
showspectrum_filter_select="fft"
showspectrumpic_filter_deps="avcodec"
showspectrumpic_filter_select="fft"
signature_filter_deps="gpl avcodec avformat"
smartblur_filter_deps="gpl swscale"
sofalizer_filter_deps="libmysofa avcodec"
sofalizer_filter_select="fft"
spectrumsynth_filter_deps="avcodec"
spectrumsynth_filter_select="fft"
spp_filter_deps="gpl avcodec"
spp_filter_select="fft idctdsp fdctdsp me_cmp pixblockdsp"
stereo3d_filter_deps="gpl"
subtitles_filter_deps="avformat avcodec libass"
super2xsai_filter_deps="gpl"
pixfmts_super2xsai_test_deps="super2xsai_filter"
tinterlace_filter_deps="gpl"
tinterlace_merge_test_deps="tinterlace_filter"
tinterlace_pad_test_deps="tinterlace_filter"
tonemap_filter_deps="const_nan"
uspp_filter_deps="gpl avcodec"
unsharp_filter_suggest="opencl"
vaguedenoiser_filter_deps="gpl"
vidstabdetect_filter_deps="libvidstab"
vidstabtransform_filter_deps="libvidstab"
libvmaf_filter_deps="libvmaf"
zmq_filter_deps="libzmq"
zoompan_filter_deps="swscale"
zscale_filter_deps="libzimg const_nan"
scale_vaapi_filter_deps="vaapi VAProcPipelineParameterBuffer"
vpp_qsv_filter_deps="libmfx"
vpp_qsv_filter_select="qsvvpp"

# examples
avio_dir_cmd_deps="avformat avutil"
avio_reading_deps="avformat avcodec avutil"
decode_audio_example_deps="avcodec avutil"
decode_video_example_deps="avcodec avutil"
demuxing_decoding_example_deps="avcodec avformat avutil"
encode_audio_example_deps="avcodec avutil"
encode_video_example_deps="avcodec avutil"
extract_mvs_example_deps="avcodec avformat avutil"
filter_audio_example_deps="avfilter avutil"
filtering_audio_example_deps="avfilter avcodec avformat avutil"
filtering_video_example_deps="avfilter avcodec avformat avutil"
http_multiclient_example_deps="avformat avutil fork"
hw_decode_example_deps="avcodec avformat avutil"
metadata_example_deps="avformat avutil"
muxing_example_deps="avcodec avformat avutil swscale"
qsvdec_example_deps="avcodec avutil libmfx h264_qsv_decoder"
remuxing_example_deps="avcodec avformat avutil"
resampling_audio_example_deps="avutil swresample"
scaling_video_example_deps="avutil swscale"
transcode_aac_example_deps="avcodec avformat swresample"
transcoding_example_deps="avfilter avcodec avformat avutil"

# EXTRALIBS_LIST
cpu_init_extralibs="pthreads_extralibs"
cws2fws_extralibs="zlib_extralibs"

# libraries, in linking order
avcodec_deps="avutil"
avcodec_suggest="libm"
avcodec_select="null_bsf"
avdevice_deps="avformat avcodec avutil"
avdevice_suggest="libm"
avfilter_deps="avutil"
avfilter_suggest="libm"
avformat_deps="avcodec avutil"
avformat_suggest="libm network zlib"
avresample_deps="avutil"
avresample_suggest="libm"
avutil_suggest="clock_gettime cuda libm libdrm libmfx opencl user32 vaapi videotoolbox corefoundation corevideo coremedia wincrypt"
postproc_deps="avutil gpl"
postproc_suggest="libm"
swresample_deps="avutil"
swresample_suggest="libm libsoxr"
swscale_deps="avutil"
swscale_suggest="libm"

avcodec_extralibs="pthreads_extralibs iconv_extralibs"
avfilter_extralibs="pthreads_extralibs"
avutil_extralibs="d3d11va_extralibs nanosleep_extralibs pthreads_extralibs vaapi_drm_extralibs vaapi_x11_extralibs vdpau_x11_extralibs"

# programs
ffmpeg_deps="avcodec avfilter avformat swresample"
ffmpeg_select="aformat_filter anull_filter atrim_filter format_filter
               null_filter
               trim_filter"
ffmpeg_suggest="ole32 psapi shell32"
ffplay_deps="avcodec avformat swscale swresample sdl2"
ffplay_select="rdft crop_filter transpose_filter hflip_filter vflip_filter rotate_filter"
ffplay_suggest="shell32"
ffprobe_deps="avcodec avformat"
ffprobe_suggest="shell32"
ffserver_deps="avformat fork sarestart"
ffserver_select="ffm_muxer rtp_protocol rtsp_demuxer"

# documentation
podpages_deps="perl"
manpages_deps="perl pod2man"
htmlpages_deps="perl"
htmlpages_deps_any="makeinfo_html texi2html"
txtpages_deps="perl makeinfo"
doc_deps_any="manpages htmlpages podpages txtpages"

# default parameters

logfile="ffbuild/config.log"

# installation paths
prefix_default="/usr/local"
bindir_default='${prefix}/bin'
datadir_default='${prefix}/share/ffmpeg'
docdir_default='${prefix}/share/doc/ffmpeg'
incdir_default='${prefix}/include'
libdir_default='${prefix}/lib'
mandir_default='${prefix}/share/man'

# toolchain
ar_default="ar"
cc_default="gcc"
cxx_default="g++"
host_cc_default="gcc"
doxygen_default="doxygen"
install="install"
ln_s_default="ln -s -f"
nm_default="nm -g"
pkg_config_default=pkg-config
ranlib_default="ranlib"
strip_default="strip"
version_script='--version-script'
<<<<<<< HEAD
x86asmexe_default="nasm"
windres_default="windres"
nvcc_default="nvcc"
nvccflags_default="-gencode arch=compute_30,code=sm_30 -O2"
striptype="direct"
=======
objformat="elf32"

# machine
arch_default=$(uname -m)
cpu="generic"
intrinsics="none"
>>>>>>> d070b9b7

# OS
target_os_default=$(tolower $(uname -s))
host_os=$target_os_default

# machine
if test "$target_os_default" = aix; then
    arch_default=$(uname -p)
    strip_default="strip -X32_64"
else
    arch_default=$(uname -m)
fi
cpu="generic"
intrinsics="none"

# configurable options
enable $PROGRAM_LIST
enable $DOCUMENT_LIST
enable $EXAMPLE_LIST
enable $(filter_out avresample $LIBRARY_LIST)
enable stripping

enable asm
enable debug
enable doc
enable faan faandct faanidct
enable optimizations
enable runtime_cpudetect
enable safe_bitstream_reader
enable static
enable swscale_alpha
enable valgrind_backtrace

sws_max_filter_size_default=256
set_default sws_max_filter_size

# internal components are enabled by default
enable $EXTRALIBS_LIST

# Avoid external, non-system, libraries getting enabled by dependency resolution
disable $EXTERNAL_LIBRARY_LIST $HWACCEL_LIBRARY_LIST

# build settings
SHFLAGS='-shared -Wl,-soname,$$(@F)'
LIBPREF="lib"
LIBSUF=".a"
FULLNAME='$(NAME)$(BUILDSUF)'
LIBNAME='$(LIBPREF)$(FULLNAME)$(LIBSUF)'
SLIBPREF="lib"
SLIBSUF=".so"
SLIBNAME='$(SLIBPREF)$(FULLNAME)$(SLIBSUF)'
SLIBNAME_WITH_VERSION='$(SLIBNAME).$(LIBVERSION)'
SLIBNAME_WITH_MAJOR='$(SLIBNAME).$(LIBMAJOR)'
LIB_INSTALL_EXTRA_CMD='$$(RANLIB) "$(LIBDIR)/$(LIBNAME)"'
SLIB_INSTALL_NAME='$(SLIBNAME_WITH_VERSION)'
SLIB_INSTALL_LINKS='$(SLIBNAME_WITH_MAJOR) $(SLIBNAME)'
VERSION_SCRIPT_POSTPROCESS_CMD="cat"

asflags_filter=echo
cflags_filter=echo
ldflags_filter=echo

AS_C='-c'
AS_O='-o $@'
CC_C='-c'
CC_E='-E -o $@'
CC_O='-o $@'
CXX_C='-c'
CXX_O='-o $@'
OBJCC_C='-c'
OBJCC_E='-E -o $@'
OBJCC_O='-o $@'
X86ASM_O='-o $@'
LD_O='-o $@'
LD_LIB='-l%'
LD_PATH='-L'
HOSTCC_C='-c'
HOSTCC_E='-E -o $@'
HOSTCC_O='-o $@'
HOSTLD_O='-o $@'
NVCC_C='-c'
NVCC_O='-o $@'

host_extralibs='-lm'
host_cflags_filter=echo
host_ldflags_filter=echo

target_path='$(CURDIR)'

# since the object filename is not given with the -MM flag, the compiler
# is only able to print the basename, and we must add the path ourselves
DEPCMD='$(DEP$(1)) $(DEP$(1)FLAGS) $($(1)DEP_FLAGS) $< 2>/dev/null | sed -e "/^\#.*/d" -e "s,^[[:space:]]*$(@F),$(@D)/$(@F)," > $(@:.o=.d)'
DEPFLAGS='-MM'

mkdir -p ffbuild

# find source path
if test -f configure; then
    source_path=.
else
    source_path=$(cd $(dirname "$0"); pwd)
    case "$source_path" in
        *[[:blank:]]*) die "Out of tree builds are impossible with whitespace in source path." ;;
    esac
    test -e "$source_path/config.h" &&
        die "Out of tree builds are impossible with config.h in source dir."
fi

for v in "$@"; do
    r=${v#*=}
    l=${v%"$r"}
    r=$(sh_quote "$r")
    FFMPEG_CONFIGURATION="${FFMPEG_CONFIGURATION# } ${l}${r}"
done

find_things(){
    thing=$1
    pattern=$2
    file=$source_path/$3
    sed -n "s/^[^#]*$pattern.*([^,]*, *\([^,]*\)\(,.*\)*).*/\1_$thing/p" "$file"
}

ENCODER_LIST=$(find_things  encoder  ENC      libavcodec/allcodecs.c)
DECODER_LIST=$(find_things  decoder  DEC      libavcodec/allcodecs.c)
HWACCEL_LIST=$(find_things  hwaccel  HWACCEL  libavcodec/allcodecs.c)
PARSER_LIST=$(find_things   parser   PARSER   libavcodec/allcodecs.c)
MUXER_LIST=$(find_things    muxer    _MUX     libavformat/allformats.c)
DEMUXER_LIST=$(find_things  demuxer  DEMUX    libavformat/allformats.c)
OUTDEV_LIST=$(find_things   outdev   OUTDEV   libavdevice/alldevices.c)
INDEV_LIST=$(find_things    indev    _IN      libavdevice/alldevices.c)
FILTER_LIST=$(find_things   filter   FILTER   libavfilter/allfilters.c)

find_things_extern(){
    thing=$1
    pattern=$2
    file=$source_path/$3
    sed -n "s/^[^#]*extern.*$pattern *ff_\([^ ]*\)_$thing;/\1_$thing/p" "$file"
}

BSF_LIST=$(find_things_extern bsf AVBitStreamFilter libavcodec/bitstream_filters.c)
PROTOCOL_LIST=$(find_things_extern protocol URLProtocol libavformat/protocols.c)

AVCODEC_COMPONENTS_LIST="
    $BSF_LIST
    $DECODER_LIST
    $ENCODER_LIST
    $HWACCEL_LIST
    $PARSER_LIST
"

AVDEVICE_COMPONENTS_LIST="
    $INDEV_LIST
    $OUTDEV_LIST
"

AVFILTER_COMPONENTS_LIST="
    $FILTER_LIST
"

AVFORMAT_COMPONENTS_LIST="
    $DEMUXER_LIST
    $MUXER_LIST
    $PROTOCOL_LIST
"

ALL_COMPONENTS="
    $AVCODEC_COMPONENTS_LIST
    $AVDEVICE_COMPONENTS_LIST
    $AVFILTER_COMPONENTS_LIST
    $AVFORMAT_COMPONENTS_LIST
"

for n in $COMPONENT_LIST; do
    v=$(toupper ${n%s})_LIST
    eval enable \$$v
    eval ${n}_if_any="\$$v"
done

enable $ARCH_EXT_LIST

die_unknown(){
    echo "Unknown option \"$1\"."
    echo "See $0 --help for available options."
    exit 1
}

print_in_columns() {
    cols=$(expr $ncols / 24)
    cat | tr ' ' '\n' | sort | pr -r "-$cols" -w $ncols -t
}

show_list() {
    suffix=_$1
    shift
    echo $* | sed s/$suffix//g | print_in_columns
    exit 0
}

rand_list(){
    IFS=', '
    set -- $*
    unset IFS
    for thing; do
        comp=${thing%:*}
        prob=${thing#$comp}
        prob=${prob#:}
        is_in ${comp} $COMPONENT_LIST && eval comp=\$$(toupper ${comp%s})_LIST
        echo "prob ${prob:-0.5}"
        printf '%s\n' $comp
    done
}

do_random(){
    action=$1
    shift
    random_seed=$(awk "BEGIN { srand($random_seed); print srand() }")
    $action $(rand_list "$@" | awk "BEGIN { srand($random_seed) } \$1 == \"prob\" { prob = \$2; next } rand() < prob { print }")
}

for opt do
    optval="${opt#*=}"
    case "$opt" in
        --extra-ldflags=*)
            add_ldflags $optval
        ;;
        --extra-ldexeflags=*)
            add_ldexeflags $optval
        ;;
        --extra-ldsoflags=*)
            add_ldsoflags $optval
        ;;
        --extra-ldlibflags=*)
            warn "The --extra-ldlibflags option is only provided for compatibility and will be\n"\
                 "removed in the future. Use --extra-ldsoflags instead."
            add_ldsoflags $optval
        ;;
        --extra-libs=*)
            add_extralibs $optval
        ;;
        --disable-devices)
            disable $INDEV_LIST $OUTDEV_LIST
        ;;
        --enable-debug=*)
            debuglevel="$optval"
        ;;
        --disable-programs)
            disable $PROGRAM_LIST
        ;;
        --disable-everything)
            map 'eval unset \${$(toupper ${v%s})_LIST}' $COMPONENT_LIST
        ;;
        --disable-all)
            map 'eval unset \${$(toupper ${v%s})_LIST}' $COMPONENT_LIST
            disable $LIBRARY_LIST $PROGRAM_LIST doc
            enable avutil
        ;;
        --enable-random|--disable-random)
            action=${opt%%-random}
            do_random ${action#--} $COMPONENT_LIST
        ;;
        --enable-random=*|--disable-random=*)
            action=${opt%%-random=*}
            do_random ${action#--} $optval
        ;;
        --enable-sdl)
            enable sdl2
        ;;
        --enable-*=*|--disable-*=*)
            eval $(echo "${opt%%=*}" | sed 's/--/action=/;s/-/ thing=/')
            is_in "${thing}s" $COMPONENT_LIST || die_unknown "$opt"
            eval list=\$$(toupper $thing)_LIST
            name=$(echo "${optval}" | sed "s/,/_${thing}|/g")_${thing}
            list=$(filter "$name" $list)
            [ "$list" = "" ] && warn "Option $opt did not match anything"
            $action $list
        ;;
        --enable-yasm|--disable-yasm)
            warn "The ${opt} option is only provided for compatibility and will be\n"\
                 "removed in the future. Use --enable-x86asm / --disable-x86asm instead."
            test $opt = --enable-yasm && x86asm=yes || x86asm=no
        ;;
        --yasmexe=*)
            warn "The --yasmexe option is only provided for compatibility and will be\n"\
                 "removed in the future. Use --x86asmexe instead."
            x86asmexe="$optval"
        ;;
        --enable-?*|--disable-?*)
            eval $(echo "$opt" | sed 's/--/action=/;s/-/ option=/;s/-/_/g')
            if is_in $option $COMPONENT_LIST; then
                test $action = disable && action=unset
                eval $action \$$(toupper ${option%s})_LIST
            elif is_in $option $CMDLINE_SELECT; then
                $action $option
            else
                die_unknown $opt
            fi
        ;;
        --list-*)
            NAME="${opt#--list-}"
            is_in $NAME $COMPONENT_LIST || die_unknown $opt
            NAME=${NAME%s}
            eval show_list $NAME \$$(toupper $NAME)_LIST
        ;;
        --help|-h) show_help
        ;;
        --quiet|-q) quiet=yes
        ;;
        --fatal-warnings) enable fatal_warnings
        ;;
        --libfuzzer=*)
            libfuzzer_path="$optval"
        ;;
        *)
            optname="${opt%%=*}"
            optname="${optname#--}"
            optname=$(echo "$optname" | sed 's/-/_/g')
            if is_in $optname $CMDLINE_SET; then
                eval $optname='$optval'
            elif is_in $optname $CMDLINE_APPEND; then
                append $optname "$optval"
            else
                die_unknown $opt
            fi
        ;;
    esac
done

for e in $env; do
    eval "export $e"
done

if disabled autodetect; then

    # Unless iconv is explicitely disabled by the user, we still want to probe
    # for the iconv from the libc.
    disabled iconv || enable libc_iconv

    disable_weak $EXTERNAL_AUTODETECT_LIBRARY_LIST
    disable_weak $HWACCEL_AUTODETECT_LIBRARY_LIST
fi
# Mark specifically enabled, but normally autodetected libraries as requested.
for lib in $AUTODETECT_LIBS; do
    enabled $lib && request $lib
done
#TODO: switch to $AUTODETECT_LIBS when $THREADS_LIST is supported the same way
enable_weak $EXTERNAL_AUTODETECT_LIBRARY_LIST
enable_weak $HWACCEL_AUTODETECT_LIBRARY_LIST

disabled logging && logfile=/dev/null

# command line configuration sanity checks

# we need to build at least one lib type
if ! enabled_any static shared; then
    cat <<EOF
At least one library type must be built.
Specify --enable-static to build the static libraries or --enable-shared to
build the shared libraries as well. To only build the shared libraries specify
--disable-static in addition to --enable-shared.
EOF
    exit 1
fi

die_license_disabled() {
    enabled $1 || { enabled $v && die "$v is $1 and --enable-$1 is not specified."; }
}

die_license_disabled_gpl() {
    enabled $1 || { enabled $v && die "$v is incompatible with the gpl and --enable-$1 is not specified."; }
}

map "die_license_disabled gpl"      $EXTERNAL_LIBRARY_GPL_LIST $EXTERNAL_LIBRARY_GPLV3_LIST
map "die_license_disabled version3" $EXTERNAL_LIBRARY_VERSION3_LIST $EXTERNAL_LIBRARY_GPLV3_LIST

enabled gpl && map "die_license_disabled_gpl nonfree" $EXTERNAL_LIBRARY_NONFREE_LIST
map "die_license_disabled nonfree" $HWACCEL_LIBRARY_NONFREE_LIST

enabled version3 && { enabled gpl && enable gplv3 || enable lgplv3; }

enabled_all gnutls openssl &&
    die "GnuTLS and OpenSSL must not be enabled at the same time."

# Disable all the library-specific components if the library itself
# is disabled, see AVCODEC_LIST and following _LIST variables.

disable_components(){
    disabled ${1} && disable $(
        eval components="\$$(toupper ${1})_COMPONENTS"
        map 'eval echo \${$(toupper ${v%s})_LIST}' $components
    )
}

map 'disable_components $v' $LIBRARY_LIST

echo "# $0 $FFMPEG_CONFIGURATION" > $logfile
set >> $logfile

test -n "$valgrind" && toolchain="valgrind-memcheck"

enabled ossfuzz && {
    add_cflags  -fsanitize=address,undefined -fsanitize-coverage=trace-pc-guard,trace-cmp -fno-omit-frame-pointer
    add_ldflags -fsanitize=address,undefined -fsanitize-coverage=trace-pc-guard,trace-cmp
}

case "$toolchain" in
    *-asan)
        cc_default="${toolchain%-asan}"
        add_cflags  -fsanitize=address
        add_ldflags -fsanitize=address
    ;;
    *-msan)
        cc_default="${toolchain%-msan}"
        add_cflags  -fsanitize=memory -fsanitize-memory-track-origins
        add_ldflags -fsanitize=memory
    ;;
    *-tsan)
        cc_default="${toolchain%-tsan}"
        add_cflags  -fsanitize=thread -fPIE
        add_ldflags -fsanitize=thread -pie
        case "$toolchain" in
            gcc-tsan)
                add_cflags  -fPIC
                add_ldflags -fPIC
                ;;
        esac
    ;;
    *-usan)
        cc_default="${toolchain%-usan}"
        add_cflags  -fsanitize=undefined
        add_ldflags -fsanitize=undefined
    ;;
    valgrind-*)
        target_exec_default="valgrind"
        case "$toolchain" in
            valgrind-massif)
                target_exec_args="--tool=massif --alloc-fn=av_malloc --alloc-fn=av_mallocz --alloc-fn=av_calloc --alloc-fn=av_fast_padded_malloc --alloc-fn=av_fast_malloc --alloc-fn=av_realloc_f --alloc-fn=av_fast_realloc --alloc-fn=av_realloc"
                ;;
            valgrind-memcheck)
                target_exec_args="--error-exitcode=1 --malloc-fill=0x2a --track-origins=yes --leak-check=full --gen-suppressions=all --suppressions=$source_path/tests/fate-valgrind.supp"
                ;;
        esac
    ;;
    msvc)
        # Check whether the current MSVC version needs the C99 converter.
        # From MSVC 2013 (compiler major version 18) onwards, it does actually
        # support enough of C99 to build ffmpeg. Default to the new
        # behaviour if the regexp was unable to match anything, since this
        # successfully parses the version number of existing supported
        # versions that require the converter (MSVC 2010 and 2012).
        cl_major_ver=$(cl 2>&1 | sed -n 's/.*Version \([[:digit:]]\{1,\}\)\..*/\1/p')
        if [ -z "$cl_major_ver" ] || [ $cl_major_ver -ge 18 ]; then
            cc_default="cl"
            cxx_default="cl"
        else
            cc_default="c99wrap cl"
            cxx_default="c99wrap cl"
        fi
        ld_default="$source_path/compat/windows/mslink"
        nm_default="dumpbin -symbols"
        ar_default="lib"
        case "$arch" in
        aarch64|arm64)
            as_default="armasm64"
            ;;
        arm*)
            as_default="armasm"
            ;;
        esac
        target_os_default="win32"
        # Use a relative path for TMPDIR. This makes sure all the
        # ffconf temp files are written with a relative path, avoiding
        # issues with msys/win32 path conversion for MSVC parameters
        # such as -Fo<file> or -out:<file>.
        TMPDIR=.
    ;;
    icl)
        cc_default="icl"
        ld_default="xilink"
        nm_default="dumpbin -symbols"
        ar_default="xilib"
        target_os_default="win32"
        TMPDIR=.
    ;;
    gcov)
        add_cflags  -fprofile-arcs -ftest-coverage
        add_ldflags -fprofile-arcs -ftest-coverage
    ;;
    llvm-cov)
        add_cflags -fprofile-arcs -ftest-coverage
        add_ldflags --coverage
    ;;
    hardened)
        add_cppflags -U_FORTIFY_SOURCE -D_FORTIFY_SOURCE=2
        add_cflags   -fno-strict-overflow -fstack-protector-all
        add_ldflags  -Wl,-z,relro -Wl,-z,now
        add_cflags   -fPIE
        add_ldexeflags -fPIE -pie
    ;;
    ?*)
        die "Unknown toolchain $toolchain"
    ;;
esac

if test -n "$cross_prefix"; then
    test -n "$arch" && test -n "$target_os" ||
        die "Must specify target arch (--arch) and OS (--target-os) when cross-compiling"
    enable cross_compile
fi

ar_default="${cross_prefix}${ar_default}"
cc_default="${cross_prefix}${cc_default}"
cxx_default="${cross_prefix}${cxx_default}"
nm_default="${cross_prefix}${nm_default}"
pkg_config_default="${cross_prefix}${pkg_config_default}"
if ${cross_prefix}${ranlib_default} 2>&1 | grep -q "\-D "; then
    ranlib_default="${cross_prefix}${ranlib_default} -D"
else
    ranlib_default="${cross_prefix}${ranlib_default}"
fi
strip_default="${cross_prefix}${strip_default}"
windres_default="${cross_prefix}${windres_default}"

sysinclude_default="${sysroot}/usr/include"

set_default arch cc cxx doxygen pkg_config ranlib strip sysinclude \
    target_exec target_os x86asmexe nvcc
enabled cross_compile || host_cc_default=$cc
set_default host_cc

pkg_config_fail_message=""
if ! $pkg_config --version >/dev/null 2>&1; then
    warn "$pkg_config not found, library detection may fail."
    pkg_config=false
elif is_in -static $cc $LDFLAGS && ! is_in --static $pkg_config $pkg_config_flags; then
    pkg_config_fail_message="
Note: When building a static binary, add --pkg-config-flags=\"--static\"."
fi

if test $doxygen != $doxygen_default && \
  ! $doxygen --version >/dev/null 2>&1; then
    warn "Specified doxygen \"$doxygen\" not found, API documentation will fail to build."
fi

exesuf() {
    case $1 in
        mingw32*|mingw64*|win32|win64|cygwin*|*-dos|freedos|opendos|os/2*|symbian) echo .exe ;;
    esac
}

EXESUF=$(exesuf $target_os)
HOSTEXESUF=$(exesuf $host_os)

# set temporary file name
: ${TMPDIR:=$TEMPDIR}
: ${TMPDIR:=$TMP}
: ${TMPDIR:=/tmp}

if [ -n "$tempprefix" ] ; then
    mktemp(){
        tmpname="$tempprefix.${HOSTNAME}.${UID}"
        echo "$tmpname"
        mkdir "$tmpname"
    }
elif ! check_cmd mktemp -u XXXXXX; then
    # simple replacement for missing mktemp
    # NOT SAFE FOR GENERAL USE
    mktemp(){
        tmpname="${2%%XXX*}.${HOSTNAME}.${UID}.$$"
        echo "$tmpname"
        mkdir "$tmpname"
    }
fi

FFTMPDIR=$(mktemp -d "${TMPDIR}/ffconf.XXXXXXXX" 2> /dev/null) ||
    die "Unable to create temporary directory in $TMPDIR."

tmpfile(){
    tmp="${FFTMPDIR}/test"$2
    (set -C; exec > $tmp) 2> /dev/null ||
        die "Unable to create temporary file in $FFTMPDIR."
    eval $1=$tmp
}

trap 'rm -rf -- "$FFTMPDIR"' EXIT
trap 'exit 2' INT

tmpfile TMPASM .asm
tmpfile TMPC   .c
tmpfile TMPCPP .cpp
tmpfile TMPE   $EXESUF
tmpfile TMPH   .h
tmpfile TMPM   .m
tmpfile TMPO   .o
tmpfile TMPS   .S
tmpfile TMPSH  .sh
tmpfile TMPV   .ver

unset -f mktemp

chmod +x $TMPE

# make sure we can execute files in $TMPDIR
cat > $TMPSH 2>> $logfile <<EOF
#! /bin/sh
EOF
chmod +x $TMPSH >> $logfile 2>&1
if ! $TMPSH >> $logfile 2>&1; then
    cat <<EOF
Unable to create and execute files in $TMPDIR.  Set the TMPDIR environment
variable to another directory and make sure that it is not mounted noexec.
EOF
    die "Sanity test failed."
fi

armasm_flags(){
    for flag; do
        case $flag in
            # Filter out MSVC cl.exe options from cflags that shouldn't
            # be passed to gas-preprocessor
            -M[TD]*)                                            ;;
            *)                  echo $flag                      ;;
        esac
   done
}

cparser_flags(){
    for flag; do
        case $flag in
            -Wno-switch)             echo -Wno-switch-enum ;;
            -Wno-format-zero-length) ;;
            -Wdisabled-optimization) ;;
            -Wno-pointer-sign)       echo -Wno-other ;;
            *)                       echo $flag ;;
        esac
    done
}

msvc_common_flags(){
    for flag; do
        case $flag in
            # In addition to specifying certain flags under the compiler
            # specific filters, they must be specified here as well or else the
            # generic catch all at the bottom will print the original flag.
            -Wall)                ;;
            -Wextra)              ;;
            -std=c99)             ;;
            # Common flags
            -fomit-frame-pointer) ;;
            -g)                   echo -Z7 ;;
            -fno-math-errno)      ;;
            -fno-common)          ;;
            -fno-signed-zeros)    ;;
            -fPIC)                ;;
            -mthumb)              ;;
            -march=*)             ;;
            -lz)                  echo zlib.lib ;;
            -lx264)               echo libx264.lib ;;
            -lstdc++)             ;;
            -l*)                  echo ${flag#-l}.lib ;;
            -LARGEADDRESSAWARE)   echo $flag ;;
            -L*)                  echo -libpath:${flag#-L} ;;
            *)                    echo $flag ;;
        esac
    done
}

msvc_flags(){
    msvc_common_flags "$@"
    for flag; do
        case $flag in
            -Wall)                echo -W3 -wd4018 -wd4146 -wd4244 -wd4305     \
                                       -wd4554 ;;
            -Wextra)              echo -W4 -wd4244 -wd4127 -wd4018 -wd4389     \
                                       -wd4146 -wd4057 -wd4204 -wd4706 -wd4305 \
                                       -wd4152 -wd4324 -we4013 -wd4100 -wd4214 \
                                       -wd4307 \
                                       -wd4273 -wd4554 -wd4701 -wd4703 ;;
        esac
    done
}

icl_flags(){
    msvc_common_flags "$@"
    for flag; do
        case $flag in
            # Despite what Intel's documentation says -Wall, which is supported
            # on Windows, does enable remarks so disable them here.
            -Wall)                echo $flag -Qdiag-disable:remark ;;
            -std=c99)             echo -Qstd=c99 ;;
            -flto)                echo -ipo ;;
        esac
    done
}

icc_flags(){
    for flag; do
        case $flag in
            -flto)                echo -ipo ;;
            *)                    echo $flag ;;
        esac
    done
}

suncc_flags(){
    for flag; do
        case $flag in
            -march=*|-mcpu=*)
                case "${flag#*=}" in
                    native)                   echo -xtarget=native       ;;
                    v9|niagara)               echo -xarch=sparc          ;;
                    ultrasparc)               echo -xarch=sparcvis       ;;
                    ultrasparc3|niagara2)     echo -xarch=sparcvis2      ;;
                    i586|pentium)             echo -xchip=pentium        ;;
                    i686|pentiumpro|pentium2) echo -xtarget=pentium_pro  ;;
                    pentium3*|c3-2)           echo -xtarget=pentium3     ;;
                    pentium-m)          echo -xarch=sse2 -xchip=pentium3 ;;
                    pentium4*)          echo -xtarget=pentium4           ;;
                    prescott|nocona)    echo -xarch=sse3 -xchip=pentium4 ;;
                    *-sse3)             echo -xarch=sse3                 ;;
                    core2)              echo -xarch=ssse3 -xchip=core2   ;;
                    bonnell)                   echo -xarch=ssse3         ;;
                    corei7|nehalem)            echo -xtarget=nehalem     ;;
                    westmere)                  echo -xtarget=westmere    ;;
                    silvermont)                echo -xarch=sse4_2        ;;
                    corei7-avx|sandybridge)    echo -xtarget=sandybridge ;;
                    core-avx*|ivybridge|haswell|broadwell|skylake*|knl)
                                               echo -xarch=avx           ;;
                    amdfam10|barcelona)        echo -xtarget=barcelona   ;;
                    btver1)                    echo -xarch=amdsse4a      ;;
                    btver2|bdver*|znver*)      echo -xarch=avx           ;;
                    athlon-4|athlon-[mx]p)     echo -xarch=ssea          ;;
                    k8|opteron|athlon64|athlon-fx)
                                               echo -xarch=sse2a         ;;
                    athlon*)                   echo -xarch=pentium_proa  ;;
                esac
                ;;
            -std=c99)             echo -xc99              ;;
            -fomit-frame-pointer) echo -xregs=frameptr    ;;
            -fPIC)                echo -KPIC -xcode=pic32 ;;
            -W*,*)                echo $flag              ;;
            -f*-*|-W*|-mimpure-text)                      ;;
            -shared)              echo -G                 ;;
            *)                    echo $flag              ;;
        esac
    done
}

probe_cc(){
    pfx=$1
    _cc=$2
    first=$3

    unset _type _ident _cc_c _cc_e _cc_o _flags _cflags
    unset _ld_o _ldflags _ld_lib _ld_path
    unset _depflags _DEPCMD _DEPFLAGS
    _flags_filter=echo

    if $_cc --version 2>&1 | grep -q '^GNU assembler'; then
        true # no-op to avoid reading stdin in following checks
    elif $_cc -v 2>&1 | grep -q '^gcc.*LLVM'; then
        _type=llvm_gcc
        gcc_extra_ver=$(expr "$($_cc --version 2>/dev/null | head -n1)" : '.*\((.*)\)')
        _ident="llvm-gcc $($_cc -dumpversion 2>/dev/null) $gcc_extra_ver"
        _depflags='-MMD -MF $(@:.o=.d) -MT $@'
        _cflags_speed='-O3'
        _cflags_size='-Os'
    elif $_cc -v 2>&1 | grep -qi ^gcc; then
        _type=gcc
        gcc_version=$($_cc --version | head -n1)
        gcc_basever=$($_cc -dumpversion)
        gcc_pkg_ver=$(expr "$gcc_version" : '[^ ]* \(([^)]*)\)')
        gcc_ext_ver=$(expr "$gcc_version" : ".*$gcc_pkg_ver $gcc_basever \\(.*\\)")
        _ident=$(cleanws "gcc $gcc_basever $gcc_pkg_ver $gcc_ext_ver")
        case $gcc_basever in
            2) ;;
            2.*) ;;
            *) _depflags='-MMD -MF $(@:.o=.d) -MT $@' ;;
        esac
        if [ "$first" = true ]; then
            case $gcc_basever in
                4.2*)
                warn "gcc 4.2 is outdated and may miscompile FFmpeg. Please use a newer compiler." ;;
            esac
        fi
        _cflags_speed='-O3'
        _cflags_size='-Os'
    elif $_cc --version 2>/dev/null | grep -q ^icc; then
        _type=icc
        _ident=$($_cc --version | head -n1)
        _depflags='-MMD'
        _cflags_speed='-O3'
        _cflags_size='-Os'
        _cflags_noopt='-O1'
        _flags_filter=icc_flags
    elif $_cc -v 2>&1 | grep -q xlc; then
        _type=xlc
        _ident=$($_cc -qversion 2>/dev/null | head -n1)
        _cflags_speed='-O5'
        _cflags_size='-O5 -qcompact'
    elif $_cc --vsn 2>/dev/null | grep -Eq "ARM (C/C\+\+ )?Compiler"; then
        test -d "$sysroot" || die "No valid sysroot specified."
        _type=armcc
        _ident=$($_cc --vsn | grep -i build | head -n1 | sed 's/.*: //')
        armcc_conf="$PWD/armcc.conf"
        $_cc --arm_linux_configure                 \
             --arm_linux_config_file="$armcc_conf" \
             --configure_sysroot="$sysroot"        \
             --configure_cpp_headers="$sysinclude" >>$logfile 2>&1 ||
             die "Error creating armcc configuration file."
        $_cc --vsn | grep -q RVCT && armcc_opt=rvct || armcc_opt=armcc
        _flags="--arm_linux_config_file=$armcc_conf --translate_gcc"
        as_default="${cross_prefix}gcc"
        _depflags='-MMD'
        _cflags_speed='-O3'
        _cflags_size='-Os'
    elif $_cc -v 2>&1 | grep -q clang; then
        _type=clang
        _ident=$($_cc --version 2>/dev/null | head -n1)
        _depflags='-MMD -MF $(@:.o=.d) -MT $@'
        _cflags_speed='-O3'
        _cflags_size='-Oz'
    elif $_cc -V 2>&1 | grep -q Sun; then
        _type=suncc
        _ident=$($_cc -V 2>&1 | head -n1 | cut -d' ' -f 2-)
        _DEPCMD='$(DEP$(1)) $(DEP$(1)FLAGS) $($(1)DEP_FLAGS) $< | sed -e "1s,^.*: ,$@: ," -e "\$$!s,\$$, \\\," -e "1!s,^.*: , ," > $(@:.o=.d)'
        _DEPFLAGS='-xM1 -xc99'
        _ldflags='-std=c99'
        _cflags_speed='-O5'
        _cflags_size='-O5 -xspace'
        _flags_filter=suncc_flags
    elif $_cc -v 2>&1 | grep -q 'PathScale\|Path64'; then
        _type=pathscale
        _ident=$($_cc -v 2>&1 | head -n1 | tr -d :)
        _depflags='-MMD -MF $(@:.o=.d) -MT $@'
        _cflags_speed='-O2'
        _cflags_size='-Os'
        _flags_filter='filter_out -Wdisabled-optimization'
    elif $_cc -v 2>&1 | grep -q Open64; then
        _type=open64
        _ident=$($_cc -v 2>&1 | head -n1 | tr -d :)
        _depflags='-MMD -MF $(@:.o=.d) -MT $@'
        _cflags_speed='-O2'
        _cflags_size='-Os'
        _flags_filter='filter_out -Wdisabled-optimization|-Wtype-limits|-fno-signed-zeros'
    elif $_cc 2>&1 | grep -q 'Microsoft.*ARM.*Assembler'; then
        _type=armasm
        _ident=$($_cc | head -n1)
        # 4509: "This form of conditional instruction is deprecated"
        _flags="-nologo -ignore 4509"
        _flags_filter=armasm_flags
    elif $_cc 2>&1 | grep -q Intel; then
        _type=icl
        _ident=$($_cc 2>&1 | head -n1)
        _depflags='-QMMD -QMF$(@:.o=.d) -QMT$@'
        # Not only is O3 broken on 13.x+ but it is slower on all previous
        # versions (tested) as well.
        _cflags_speed="-O2"
        _cflags_size="-O1 -Oi" # -O1 without -Oi miscompiles stuff
        if $_cc 2>&1 | grep -q Linker; then
            _ld_o='-out:$@'
        else
            _ld_o='-Fe$@'
        fi
        _cc_o='-Fo$@'
        _cc_e='-P'
        _flags_filter=icl_flags
        _ld_lib='lib%.a'
        _ld_path='-libpath:'
        # -Qdiag-error to make icl error when seeing certain unknown arguments
        _flags='-nologo -Qdiag-error:4044,10157'
        # -Qvec- -Qsimd- to prevent miscompilation, -GS, fp:precise for consistency
        # with MSVC which enables it by default.
        _cflags='-Qms0 -Qvec- -Qsimd- -GS -fp:precise'
        disable stripping
    elif $_cc -? 2>/dev/null | grep -q 'LLVM.*Linker'; then
        # lld can emulate multiple different linkers; in ms link.exe mode,
        # the -? parameter gives the help output which contains an identifyable
        # string, while it gives an error in other modes.
        _type=lld-link
        # The link.exe mode doesn't have a switch for getting the version,
        # but we can force it back to gnu mode and get the version from there.
        _ident=$($_cc -flavor gnu --version 2>/dev/null)
        _ld_o='-out:$@'
        _flags_filter=msvc_flags
        _ld_lib='lib%.a'
        _ld_path='-libpath:'
    elif $_cc -nologo- 2>&1 | grep -q Microsoft; then
        _type=msvc
        _ident=$($_cc 2>&1 | head -n1)
        _DEPCMD='$(DEP$(1)) $(DEP$(1)FLAGS) $($(1)DEP_FLAGS) $< 2>&1 | awk '\''/including/ { sub(/^.*file: */, ""); gsub(/\\/, "/"); if (!match($$0, / /)) print "$@:", $$0 }'\'' > $(@:.o=.d)'
        _DEPFLAGS='$(CPPFLAGS) $(CFLAGS) -showIncludes -Zs'
        _cflags_speed="-O2"
        _cflags_size="-O1"
        _cflags_noopt="-O1"
        if $_cc -nologo- 2>&1 | grep -q Linker; then
            _ld_o='-out:$@'
        else
            _ld_o='-Fe$@'
        fi
        _cc_o='-Fo$@'
        _cc_e='-P -Fi$@'
        _flags_filter=msvc_flags
        _ld_lib='lib%.a'
        _ld_path='-libpath:'
        _flags='-nologo'
        disable stripping
    elif $_cc --version 2>/dev/null | grep -q ^cparser; then
        _type=cparser
        _ident=$($_cc --version | head -n1)
        _depflags='-MMD'
        _cflags_speed='-O4'
        _cflags_size='-O2'
        _flags_filter=cparser_flags
    fi

    eval ${pfx}_type=\$_type
    eval ${pfx}_ident=\$_ident
}

set_ccvars(){
    eval ${1}_C=\${_cc_c-\${${1}_C}}
    eval ${1}_E=\${_cc_e-\${${1}_E}}
    eval ${1}_O=\${_cc_o-\${${1}_O}}

    if [ -n "$_depflags" ]; then
        eval ${1}_DEPFLAGS=\$_depflags
    else
        eval ${1}DEP=\${_DEPCMD:-\$DEPCMD}
        eval ${1}DEP_FLAGS=\${_DEPFLAGS:-\$DEPFLAGS}
        eval DEP${1}FLAGS=\$_flags
    fi
}

probe_cc cc "$cc" "true"
cflags_filter=$_flags_filter
cflags_speed=$_cflags_speed
cflags_size=$_cflags_size
cflags_noopt=$_cflags_noopt
add_cflags $_flags $_cflags
cc_ldflags=$_ldflags
set_ccvars CC
set_ccvars CXX

probe_cc hostcc "$host_cc"
host_cflags_filter=$_flags_filter
host_cflags_speed=$_cflags_speed
add_host_cflags  $_flags $_cflags
set_ccvars HOSTCC

test -n "$cc_type" && enable $cc_type ||
    warn "Unknown C compiler $cc, unable to select optimal CFLAGS"

: ${as_default:=$cc}
: ${objcc_default:=$cc}
: ${dep_cc_default:=$cc}
: ${ld_default:=$cc}
: ${host_ld_default:=$host_cc}
set_default ar as objcc dep_cc ld ln_s host_ld windres

probe_cc as "$as"
asflags_filter=$_flags_filter
add_asflags $_flags $_cflags
set_ccvars AS

probe_cc objcc "$objcc"
objcflags_filter=$_flags_filter
add_objcflags $_flags $_cflags
set_ccvars OBJC

probe_cc ld "$ld"
ldflags_filter=$_flags_filter
add_ldflags $_flags $_ldflags
test "$cc_type" != "$ld_type" && add_ldflags $cc_ldflags
LD_O=${_ld_o-$LD_O}
LD_LIB=${_ld_lib-$LD_LIB}
LD_PATH=${_ld_path-$LD_PATH}

probe_cc hostld "$host_ld"
host_ldflags_filter=$_flags_filter
add_host_ldflags $_flags $_ldflags
HOSTLD_O=${_ld_o-$HOSTLD_O}

if [ -z "$CC_DEPFLAGS" ] && [ "$dep_cc" != "$cc" ]; then
    probe_cc depcc "$dep_cc"
    CCDEP=${_DEPCMD:-$DEPCMD}
    CCDEP_FLAGS=${_DEPFLAGS:=$DEPFLAGS}
    DEPCCFLAGS=$_flags
fi

if $ar 2>&1 | grep -q Microsoft; then
    arflags="-nologo"
    ar_o='-out:$@'
elif $ar 2>&1 | grep -q "\[D\] "; then
    arflags="rcD"
    ar_o='$@'
else
    arflags="rc"
    ar_o='$@'
fi

add_cflags $extra_cflags
add_cxxflags $extra_cxxflags
add_objcflags $extra_objcflags
add_asflags $extra_cflags

if test -n "$sysroot"; then
    case "$cc_type" in
        gcc|llvm_gcc|clang)
            add_cppflags --sysroot="$sysroot"
            add_ldflags --sysroot="$sysroot"
        ;;
    esac
fi

if test "$cpu" = host; then
    enabled cross_compile &&
        die "--cpu=host makes no sense when cross-compiling."

    case "$cc_type" in
        gcc|llvm_gcc)
            check_native(){
                $cc $1=native -v -c -o $TMPO $TMPC >$TMPE 2>&1 || return
                sed -n "/cc1.*$1=/{
                            s/.*$1=\\([^ ]*\\).*/\\1/
                            p
                            q
                        }" $TMPE
            }
            cpu=$(check_native -march || check_native -mcpu)
        ;;
        clang)
            check_native(){
                $cc $1=native -v -c -o $TMPO $TMPC >$TMPE 2>&1 || return
                sed -n "/cc1.*-target-cpu /{
                            s/.*-target-cpu \\([^ ]*\\).*/\\1/
                            p
                            q
                        }" $TMPE
            }
            cpu=$(check_native -march)
        ;;
    esac

    test "${cpu:-host}" = host &&
        die "--cpu=host not supported with compiler $cc"
fi

# Deal with common $arch aliases
case "$arch" in
    aarch64|arm64)
        arch="aarch64"
    ;;
    arm*|iPad*|iPhone*)
        arch="arm"
    ;;
    mips*|IP*)
        case "$arch" in
        *el)
            add_cppflags -EL
            add_ldflags -EL
        ;;
        *eb)
            add_cppflags -EB
            add_ldflags -EB
        ;;
        esac
        arch="mips"
    ;;
    parisc*|hppa*)
        arch="parisc"
    ;;
    "Power Macintosh"|ppc*|powerpc*)
        arch="ppc"
    ;;
    s390|s390x)
        arch="s390"
    ;;
    sh4|sh)
        arch="sh4"
    ;;
    sun4*|sparc*)
        arch="sparc"
    ;;
    tilegx|tile-gx)
        arch="tilegx"
    ;;
    i[3-6]86*|i86pc|BePC|x86pc|x86_64|x86_32|amd64)
        arch="x86"
    ;;
esac

is_in $arch $ARCH_LIST || warn "unknown architecture $arch"
enable $arch

# Add processor-specific flags
if enabled aarch64; then

    case $cpu in
        armv*)
            cpuflags="-march=$cpu"
        ;;
        *)
            cpuflags="-mcpu=$cpu"
        ;;
    esac

elif enabled alpha; then

    cpuflags="-mcpu=$cpu"

elif enabled arm; then

    check_arm_arch() {
        check_cpp_condition stddef.h \
            "defined __ARM_ARCH_${1}__ || defined __TARGET_ARCH_${2:-$1}" \
            $cpuflags
    }

    probe_arm_arch() {
        if   check_arm_arch 4;        then echo armv4
        elif check_arm_arch 4T;       then echo armv4t
        elif check_arm_arch 5;        then echo armv5
        elif check_arm_arch 5E;       then echo armv5e
        elif check_arm_arch 5T;       then echo armv5t
        elif check_arm_arch 5TE;      then echo armv5te
        elif check_arm_arch 5TEJ;     then echo armv5te
        elif check_arm_arch 6;        then echo armv6
        elif check_arm_arch 6J;       then echo armv6j
        elif check_arm_arch 6K;       then echo armv6k
        elif check_arm_arch 6Z;       then echo armv6z
        elif check_arm_arch 6ZK;      then echo armv6zk
        elif check_arm_arch 6T2;      then echo armv6t2
        elif check_arm_arch 7;        then echo armv7
        elif check_arm_arch 7A  7_A;  then echo armv7-a
        elif check_arm_arch 7S;       then echo armv7-a
        elif check_arm_arch 7R  7_R;  then echo armv7-r
        elif check_arm_arch 7M  7_M;  then echo armv7-m
        elif check_arm_arch 7EM 7E_M; then echo armv7-m
        elif check_arm_arch 8A  8_A;  then echo armv8-a
        fi
    }

    [ "$cpu" = generic ] && cpu=$(probe_arm_arch)

    case $cpu in
        armv*)
            cpuflags="-march=$cpu"
            subarch=$(echo $cpu | sed 's/[^a-z0-9]//g')
        ;;
        *)
            cpuflags="-mcpu=$cpu"
            case $cpu in
                cortex-a*)                               subarch=armv7a  ;;
                cortex-r*)                               subarch=armv7r  ;;
                cortex-m*)                 enable thumb; subarch=armv7m  ;;
                arm11*)                                  subarch=armv6   ;;
                arm[79]*e*|arm9[24]6*|arm96*|arm102[26]) subarch=armv5te ;;
                armv4*|arm7*|arm9[24]*)                  subarch=armv4   ;;
                *)                             subarch=$(probe_arm_arch) ;;
            esac
        ;;
    esac

    case "$subarch" in
        armv5t*)    enable fast_clz                ;;
        armv[6-8]*)
            enable fast_clz
            disabled fast_unaligned || enable fast_unaligned
            ;;
    esac

elif enabled avr32; then

    case $cpu in
        ap7[02]0[0-2])
            subarch="avr32_ap"
            cpuflags="-mpart=$cpu"
        ;;
        ap)
            subarch="avr32_ap"
            cpuflags="-march=$cpu"
        ;;
        uc3[ab]*)
            subarch="avr32_uc"
            cpuflags="-mcpu=$cpu"
        ;;
        uc)
            subarch="avr32_uc"
            cpuflags="-march=$cpu"
        ;;
    esac

elif enabled bfin; then

    cpuflags="-mcpu=$cpu"

elif enabled mips; then

    cpuflags="-march=$cpu"

    if [ "$cpu" != "generic" ]; then
        disable mips32r2
        disable mips32r5
        disable mips64r2
        disable mips32r6
        disable mips64r6
        disable loongson2
        disable loongson3

        case $cpu in
            24kc|24kf*|24kec|34kc|1004kc|24kef*|34kf*|1004kf*|74kc|74kf)
                enable mips32r2
                disable msa
            ;;
            p5600|i6400|p6600)
                disable mipsdsp
                disable mipsdspr2
            ;;
            loongson*)
                enable loongson2
                enable loongson3
                enable local_aligned
                enable simd_align_16
                enable fast_64bit
                enable fast_clz
                enable fast_cmov
                enable fast_unaligned
                disable aligned_stack
                disable mipsfpu
                disable mipsdsp
                disable mipsdspr2
                case $cpu in
                    loongson3*)
                        cpuflags="-march=loongson3a -mhard-float -fno-expensive-optimizations"
                    ;;
                    loongson2e)
                        cpuflags="-march=loongson2e -mhard-float -fno-expensive-optimizations"
                    ;;
                    loongson2f)
                        cpuflags="-march=loongson2f -mhard-float -fno-expensive-optimizations"
                    ;;
                esac
            ;;
            *)
                # Unknown CPU. Disable everything.
                warn "unknown CPU. Disabling all MIPS optimizations."
                disable mipsfpu
                disable mipsdsp
                disable mipsdspr2
                disable msa
                disable mmi
            ;;
        esac

        case $cpu in
            24kc)
                disable mipsfpu
                disable mipsdsp
                disable mipsdspr2
            ;;
            24kf*)
                disable mipsdsp
                disable mipsdspr2
            ;;
            24kec|34kc|1004kc)
                disable mipsfpu
                disable mipsdspr2
            ;;
            24kef*|34kf*|1004kf*)
                disable mipsdspr2
            ;;
            74kc)
                disable mipsfpu
            ;;
            p5600)
                enable mips32r5
                check_cflags "-mtune=p5600" && check_cflags "-msched-weight -mload-store-pairs -funroll-loops"
            ;;
            i6400)
                enable mips64r6
                check_cflags "-mtune=i6400 -mabi=64" && check_cflags "-msched-weight -mload-store-pairs -funroll-loops" && check_ldflags "-mabi=64"
            ;;
            p6600)
                enable mips64r6
                check_cflags "-mtune=p6600 -mabi=64" && check_cflags "-msched-weight -mload-store-pairs -funroll-loops" && check_ldflags "-mabi=64"
            ;;
        esac
    else
        # We do not disable anything. Is up to the user to disable the unwanted features.
        warn 'generic cpu selected'
    fi

elif enabled ppc; then

    disable ldbrx

    case $(tolower $cpu) in
        601|ppc601|powerpc601)
            cpuflags="-mcpu=601"
            disable altivec
        ;;
        603*|ppc603*|powerpc603*)
            cpuflags="-mcpu=603"
            disable altivec
        ;;
        604*|ppc604*|powerpc604*)
            cpuflags="-mcpu=604"
            disable altivec
        ;;
        g3|75*|ppc75*|powerpc75*)
            cpuflags="-mcpu=750"
            disable altivec
        ;;
        g4|745*|ppc745*|powerpc745*)
            cpuflags="-mcpu=7450"
            disable vsx
        ;;
        74*|ppc74*|powerpc74*)
            cpuflags="-mcpu=7400"
            disable vsx
        ;;
        g5|970|ppc970|powerpc970)
            cpuflags="-mcpu=970"
            disable vsx
        ;;
        power[3-6]*)
            cpuflags="-mcpu=$cpu"
            disable vsx
        ;;
        power[7-8]*)
            cpuflags="-mcpu=$cpu"
        ;;
        cell)
            cpuflags="-mcpu=cell"
            enable ldbrx
            disable vsx
        ;;
        e500mc)
            cpuflags="-mcpu=e500mc"
            disable altivec
        ;;
        e500v2)
            cpuflags="-mcpu=8548 -mhard-float -mfloat-gprs=double"
            disable altivec
            disable dcbzl
        ;;
        e500)
            cpuflags="-mcpu=8540 -mhard-float"
            disable altivec
            disable dcbzl
        ;;
    esac

elif enabled sparc; then

    case $cpu in
        cypress|f93[04]|tsc701|sparcl*|supersparc|hypersparc|niagara|v[789])
            cpuflags="-mcpu=$cpu"
        ;;
        ultrasparc*|niagara[234])
            cpuflags="-mcpu=$cpu"
        ;;
    esac

elif enabled x86; then

    case $cpu in
        i[345]86|pentium)
            cpuflags="-march=$cpu"
            disable i686
            disable mmx
        ;;
        # targets that do NOT support nopl and conditional mov (cmov)
        pentium-mmx|k6|k6-[23]|winchip-c6|winchip2|c3)
            cpuflags="-march=$cpu"
            disable i686
        ;;
        # targets that do support nopl and conditional mov (cmov)
        i686|pentiumpro|pentium[23]|pentium-m|athlon|athlon-tbird|athlon-4|athlon-[mx]p|athlon64*|k8*|opteron*|athlon-fx\
        |core*|atom|bonnell|nehalem|westmere|silvermont|sandybridge|ivybridge|haswell|broadwell|skylake*|knl\
        |amdfam10|barcelona|b[dt]ver*|znver*)
            cpuflags="-march=$cpu"
            enable i686
            enable fast_cmov
        ;;
        # targets that do support conditional mov but on which it's slow
        pentium4|pentium4m|prescott|nocona)
            cpuflags="-march=$cpu"
            enable i686
            disable fast_cmov
        ;;
    esac

fi

if [ "$cpu" != generic ]; then
    add_cflags  $cpuflags
    add_asflags $cpuflags
    test "$cc_type" = "$ld_type" && add_ldflags $cpuflags
fi

# compiler sanity check
check_exec <<EOF
int main(void){ return 0; }
EOF
if test "$?" != 0; then
    echo "$cc is unable to create an executable file."
    if test -z "$cross_prefix" && ! enabled cross_compile ; then
        echo "If $cc is a cross-compiler, use the --enable-cross-compile option."
        echo "Only do this if you know what cross compiling means."
    fi
    die "C compiler test failed."
fi

add_cppflags -D_ISOC99_SOURCE
add_cxxflags -D__STDC_CONSTANT_MACROS
check_cxxflags -std=c++11 || check_cxxflags -std=c++0x

# some compilers silently accept -std=c11, so we also need to check that the
# version macro is defined properly
test_cflags_cc -std=c11 ctype.h "__STDC_VERSION__ >= 201112L" &&
    add_cflags -std=c11 ||
    check_cflags -std=c99

check_cppflags -D_FILE_OFFSET_BITS=64
check_cppflags -D_LARGEFILE_SOURCE

add_host_cppflags -D_ISOC99_SOURCE
check_host_cflags -std=c99
check_host_cflags -Wall
check_host_cflags $host_cflags_speed

check_64bit(){
    arch32=$1
    arch64=$2
    expr=$3
    check_code cc "" "int test[2*($expr) - 1]" &&
        subarch=$arch64 || subarch=$arch32
    enable $subarch
}

case "$arch" in
    aarch64|alpha|ia64)
        enabled shared && enable_weak pic
    ;;
    mips)
        check_64bit mips mips64 '_MIPS_SIM > 1'
        enabled shared && enable_weak pic
    ;;
    parisc)
        check_64bit parisc parisc64 'sizeof(void *) > 4'
        enabled shared && enable_weak pic
    ;;
    ppc)
        check_64bit ppc ppc64 'sizeof(void *) > 4'
        enabled shared && enable_weak pic
    ;;
    s390)
        check_64bit s390 s390x 'sizeof(void *) > 4'
        enabled shared && enable_weak pic
    ;;
    sparc)
        check_64bit sparc sparc64 'sizeof(void *) > 4'
        enabled shared && enable_weak pic
    ;;
    x86)
        check_64bit x86_32 x86_64 'sizeof(void *) > 4'
<<<<<<< HEAD
        # Treat x32 as x64 for now. Note it also needs spic=$shared
        test "$subarch" = "x86_32" && check_cpp_condition stddef.h 'defined(__x86_64__)' &&
            subarch=x86_64
        if test "$subarch" = "x86_64"; then
            spic=$shared
=======
        if enabled x86_64; then
            enabled shared && enable_weak pic
            objformat=elf64
>>>>>>> d070b9b7
        fi
    ;;
    ppc)
        check_cc <<EOF && subarch="ppc64"
        int test[(int)sizeof(char*) - 7];
EOF
    ;;
esac

# OS specific
case $target_os in
    aix)
        SHFLAGS=-shared
        add_cppflags '-I\$(SRC_PATH)/compat/aix'
        enabled shared && add_ldflags -Wl,-brtl
        arflags='-Xany -r -c'
        ;;
    android)
        disable symver
        enable section_data_rel_ro
        SLIB_INSTALL_NAME='$(SLIBNAME)'
        SLIB_INSTALL_LINKS=
        SHFLAGS='-shared -Wl,-soname,$(SLIBNAME)'
        ;;
    haiku)
        prefix_default="/boot/common"
        network_extralibs="-lnetwork"
        host_extralibs=
        ;;
    sunos)
        SHFLAGS='-shared -Wl,-h,$$(@F)'
        enabled x86 && append SHFLAGS -mimpure-text
        network_extralibs="-lsocket -lnsl"
        add_cppflags -D__EXTENSIONS__
        # When using suncc to build, the Solaris linker will mark
        # an executable with each instruction set encountered by
        # the Solaris assembler.  As our libraries contain their own
        # guards for processor-specific code, instead suppress
        # generation of the HWCAPS ELF section on Solaris x86 only.
        enabled_all suncc x86 &&
            echo "hwcap_1 = OVERRIDE;" > mapfile &&
            add_ldflags -Wl,-M,mapfile
        nm_default='nm -P -g'
        version_script='-M'
        VERSION_SCRIPT_POSTPROCESS_CMD='perl $(SRC_PATH)/compat/solaris/make_sunver.pl - $(OBJS)'
        ;;
    netbsd)
        disable symver
        oss_indev_extralibs="-lossaudio"
        oss_outdev_extralibs="-lossaudio"
        enabled gcc || check_ldflags -Wl,-zmuldefs
        ;;
    openbsd|bitrig)
        disable symver
        SHFLAGS='-shared'
        SLIB_INSTALL_NAME='$(SLIBNAME).$(LIBMAJOR).$(LIBMINOR)'
        SLIB_INSTALL_LINKS=
        oss_indev_extralibs="-lossaudio"
        oss_outdev_extralibs="-lossaudio"
        ;;
    dragonfly)
        disable symver
        ;;
    freebsd)
        ;;
    bsd/os)
        add_extralibs -lpoll -lgnugetopt
        strip="strip -d"
        ;;
    darwin)
        enabled ppc && add_asflags -force_cpusubtype_ALL
        install_name_dir_default='$(SHLIBDIR)'
        SHFLAGS='-dynamiclib -Wl,-single_module -Wl,-install_name,$(INSTALL_NAME_DIR)/$(SLIBNAME_WITH_MAJOR),-current_version,$(LIBVERSION),-compatibility_version,$(LIBMAJOR)'
        enabled x86_32 && append SHFLAGS -Wl,-read_only_relocs,suppress
        strip="${strip} -x"
        add_ldflags -Wl,-dynamic,-search_paths_first
        check_cflags -Werror=partial-availability
        SLIBSUF=".dylib"
        SLIBNAME_WITH_VERSION='$(SLIBPREF)$(FULLNAME).$(LIBVERSION)$(SLIBSUF)'
        SLIBNAME_WITH_MAJOR='$(SLIBPREF)$(FULLNAME).$(LIBMAJOR)$(SLIBSUF)'
        enabled x86_64 && objformat="macho64" || objformat="macho32"
        enabled_any pic shared x86_64 ||
            { check_cflags -mdynamic-no-pic && add_asflags -mdynamic-no-pic; }
        check_header dispatch/dispatch.h &&
            add_cppflags '-I\$(SRC_PATH)/compat/dispatch_semaphore'
        if test -n "$sysroot"; then
            is_in -isysroot $cc $CPPFLAGS $CFLAGS || check_cppflags -isysroot $sysroot
            is_in -isysroot $ld $LDFLAGS          || check_ldflags  -isysroot $sysroot
        fi
        version_script='-exported_symbols_list'
        VERSION_SCRIPT_POSTPROCESS_CMD='tr " " "\n" | sed -n /global:/,/local:/p | grep ";" | tr ";" "\n" | sed -E "s/(.+)/_\1/g" | sed -E "s/(.+[^*])$$$$/\1*/"'
        ;;
    msys*)
        die "Native MSYS builds are discouraged, please use the MINGW environment."
        ;;
    mingw32*|mingw64*)
        target_os=mingw32
        if enabled shared; then
            # Cannot build both shared and static libs when using dllexport.
            disable static
        fi
        enabled shared && ! enabled small && check_cmd $windres --version && enable gnu_windres
        enabled x86_32 && check_ldflags -Wl,--large-address-aware
        shlibdir_default="$bindir_default"
        SLIBPREF=""
        SLIBSUF=".dll"
        SLIBNAME_WITH_VERSION='$(SLIBPREF)$(FULLNAME)-$(LIBVERSION)$(SLIBSUF)'
        SLIBNAME_WITH_MAJOR='$(SLIBPREF)$(FULLNAME)-$(LIBMAJOR)$(SLIBSUF)'
        SLIB_EXTRA_CMD='cp $(SUBDIR)lib$(SLIBNAME:$(SLIBSUF)=.dll.a) $(SUBDIR)$(SLIBNAME:$(SLIBSUF)=.lib)'
        SLIB_INSTALL_NAME='$(SLIBNAME_WITH_MAJOR)'
        SLIB_INSTALL_LINKS=
        SLIB_INSTALL_EXTRA_SHLIB='$(SLIBNAME:$(SLIBSUF)=.lib)'
        SLIB_INSTALL_EXTRA_LIB='lib$(SLIBNAME:$(SLIBSUF)=.dll.a) $(SLIBNAME_WITH_MAJOR:$(SLIBSUF)=.def)'
        SLIB_CREATE_DEF_CMD='ARCH="$(ARCH)" AR="$(AR_CMD)" NM="$(NM_CMD)" $(SRC_PATH)/compat/windows/makedef $(SUBDIR)lib$(NAME).ver $(OBJS) > $$(@:$(SLIBSUF)=.def)'
        SHFLAGS='-shared -Wl,--out-implib,$(SUBDIR)lib$(SLIBNAME:$(SLIBSUF)=.dll.a) -Wl,--disable-auto-image-base $$(@:$(SLIBSUF)=.def)'
        enabled x86_64 && objformat="win64" || objformat="win32"
        ranlib=:
        enable dos_paths
        check_ldflags -Wl,--nxcompat,--dynamicbase
        # Lets work around some stupidity in binutils.
        # ld will strip relocations from executables even though we need them
        # for dynamicbase (ASLR).  Using -pie does retain the reloc section
        # however ld then forgets what the entry point should be (oops) so we
        # have to manually (re)set it.
        if enabled x86_32; then
            disabled debug && add_ldexeflags -Wl,--pic-executable,-e,_mainCRTStartup
        elif enabled x86_64; then
            disabled debug && add_ldexeflags -Wl,--pic-executable,-e,mainCRTStartup
            check_ldflags -Wl,--high-entropy-va # binutils 2.25
            # Set image base >4GB for extra entropy with HEASLR
            add_ldexeflags -Wl,--image-base,0x140000000
            append SHFLAGS -Wl,--image-base,0x180000000
        fi
        ;;
    win32|win64)
        disable symver
        if enabled shared; then
            # Link to the import library instead of the normal static library
            # for shared libs.
            LD_LIB='%.lib'
            # Cannot build both shared and static libs with MSVC or icl.
            disable static
        fi
        enabled x86_32 && check_ldflags -LARGEADDRESSAWARE
        shlibdir_default="$bindir_default"
        SLIBPREF=""
        SLIBSUF=".dll"
        SLIBNAME_WITH_VERSION='$(SLIBPREF)$(FULLNAME)-$(LIBVERSION)$(SLIBSUF)'
        SLIBNAME_WITH_MAJOR='$(SLIBPREF)$(FULLNAME)-$(LIBMAJOR)$(SLIBSUF)'
        SLIB_CREATE_DEF_CMD='$(SRC_PATH)/compat/windows/makedef $(SUBDIR)lib$(NAME).ver $(OBJS) > $$(@:$(SLIBSUF)=.def)'
        SLIB_INSTALL_NAME='$(SLIBNAME_WITH_MAJOR)'
        SLIB_INSTALL_LINKS=
        SLIB_INSTALL_EXTRA_SHLIB='$(SLIBNAME:$(SLIBSUF)=.lib)'
        SLIB_INSTALL_EXTRA_LIB='$(SLIBNAME_WITH_MAJOR:$(SLIBSUF)=.def)'
        SHFLAGS='-dll -def:$$(@:$(SLIBSUF)=.def) -implib:$(SUBDIR)$(SLIBNAME:$(SLIBSUF)=.lib)'
        enabled x86_64 && objformat="win64" || objformat="win32"
        ranlib=:
        enable dos_paths
        ;;
    cygwin*)
        target_os=cygwin
        shlibdir_default="$bindir_default"
        SLIBPREF="cyg"
        SLIBSUF=".dll"
        SLIBNAME_WITH_VERSION='$(SLIBPREF)$(FULLNAME)-$(LIBVERSION)$(SLIBSUF)'
        SLIBNAME_WITH_MAJOR='$(SLIBPREF)$(FULLNAME)-$(LIBMAJOR)$(SLIBSUF)'
        SLIB_INSTALL_NAME='$(SLIBNAME_WITH_MAJOR)'
        SLIB_INSTALL_LINKS=
        SLIB_INSTALL_EXTRA_LIB='lib$(FULLNAME).dll.a'
        SHFLAGS='-shared -Wl,--out-implib,$(SUBDIR)lib$(FULLNAME).dll.a'
        enabled x86_64 && objformat="win64" || objformat="win32"
        enable dos_paths
        enabled shared && ! enabled small && check_cmd $windres --version && enable gnu_windres
        add_cppflags -D_POSIX_C_SOURCE=200112 -D_XOPEN_SOURCE=600
        ;;
    *-dos|freedos|opendos)
        network_extralibs="-lsocket"
        objformat="coff"
        enable dos_paths
        add_cppflags -U__STRICT_ANSI__
        ;;
    linux)
        enable section_data_rel_ro
        enabled_any arm aarch64 && enable_weak linux_perf
        ;;
    irix*)
        target_os=irix
        ranlib="echo ignoring ranlib"
        ;;
    os/2*)
        strip="lxlite -CS"
        striptype=""
        objformat="aout"
        add_cppflags -D_GNU_SOURCE
        add_ldflags -Zomf -Zbin-files -Zargs-wild -Zhigh-mem -Zmap
        SHFLAGS='$(SUBDIR)$(NAME).def -Zdll -Zomf'
        LIBSUF="_s.a"
        SLIBPREF=""
        SLIBSUF=".dll"
        SLIBNAME_WITH_VERSION='$(SLIBPREF)$(FULLNAME)-$(LIBVERSION)$(SLIBSUF)'
        SLIBNAME_WITH_MAJOR='$(SLIBPREF)$(shell echo $(FULLNAME) | cut -c1-6)$(LIBMAJOR)$(SLIBSUF)'
        SLIB_CREATE_DEF_CMD='echo LIBRARY $(SLIBNAME_WITH_MAJOR:$(SLIBSUF)=) INITINSTANCE TERMINSTANCE > $(SUBDIR)$(FULLNAME).def; \
            echo CODE PRELOAD MOVEABLE DISCARDABLE >> $(SUBDIR)$(FULLNAME).def; \
            echo DATA PRELOAD MOVEABLE MULTIPLE NONSHARED >> $(SUBDIR)$(FULLNAME).def; \
            echo EXPORTS >> $(SUBDIR)$(FULLNAME).def; \
            emxexp $(OBJS) >> $(SUBDIR)$(FULLNAME).def'
        SLIB_EXTRA_CMD='emximp -o $(SUBDIR)$(LIBPREF)$(FULLNAME)_dll.a $(SUBDIR)$(FULLNAME).def; \
            emximp -o $(SUBDIR)$(LIBPREF)$(FULLNAME)_dll.lib $(SUBDIR)$(FULLNAME).def;'
        SLIB_INSTALL_NAME='$(SLIBNAME_WITH_MAJOR)'
        SLIB_INSTALL_LINKS=
        SLIB_INSTALL_EXTRA_LIB='$(LIBPREF)$(FULLNAME)_dll.a $(LIBPREF)$(FULLNAME)_dll.lib'
        enable dos_paths
        enable_weak os2threads
        ;;
    gnu/kfreebsd)
        add_cppflags -D_BSD_SOURCE
        ;;
    gnu)
        ;;
    qnx)
        add_cppflags -D_QNX_SOURCE
        network_extralibs="-lsocket"
        ;;
    symbian)
        SLIBSUF=".dll"
        enable dos_paths
        add_cflags --include=$sysinclude/gcce/gcce.h -fvisibility=default
        add_cppflags -D__GCCE__ -D__SYMBIAN32__ -DSYMBIAN_OE_POSIX_SIGNALS
        add_ldflags -Wl,--target1-abs,--no-undefined \
                    -Wl,-Ttext,0x80000,-Tdata,0x1000000 -shared \
                    -Wl,--entry=_E32Startup -Wl,-u,_E32Startup
        add_extralibs -l:eexe.lib -l:usrt2_2.lib -l:dfpaeabi.dso \
                      -l:drtaeabi.dso -l:scppnwdl.dso -lsupc++ -lgcc \
                      -l:libc.dso -l:libm.dso -l:euser.dso -l:libcrt0.lib
        ;;
    minix)
        ;;
    none)
        ;;
    *)
        die "Unknown OS '$target_os'."
        ;;
esac

# test if creating links works
link_dest=$(mktemp -u $TMPDIR/dest_XXXXXXXX)
link_name=$(mktemp -u $TMPDIR/name_XXXXXXXX)
mkdir "$link_dest"
$ln_s "$link_dest" "$link_name"
touch "$link_dest/test_file"
if [ "$source_path" != "." ] && ([ ! -d src ] || [ -L src ]) && [ -e "$link_name/test_file" ]; then
    # create link to source path
    [ -e src ] && rm src
    $ln_s "$source_path" src
    source_link=src
else
    # creating directory links doesn't work
    # fall back to using the full source path
    source_link="$source_path"
fi
# cleanup
rm -r "$link_dest"
rm -r "$link_name"

# determine libc flavour

probe_libc(){
    pfx=$1
    pfx_no_=${pfx%_}
    # uclibc defines __GLIBC__, so it needs to be checked before glibc.
    if check_${pfx}cpp_condition features.h "defined __UCLIBC__"; then
        eval ${pfx}libc_type=uclibc
        add_${pfx}cppflags -D_POSIX_C_SOURCE=200112 -D_XOPEN_SOURCE=600
    elif check_${pfx}cpp_condition features.h "defined __GLIBC__"; then
        eval ${pfx}libc_type=glibc
        add_${pfx}cppflags -D_POSIX_C_SOURCE=200112 -D_XOPEN_SOURCE=600
    # MinGW headers can be installed on Cygwin, so check for newlib first.
    elif check_${pfx}cpp_condition newlib.h "defined _NEWLIB_VERSION"; then
        eval ${pfx}libc_type=newlib
        add_${pfx}cppflags -U__STRICT_ANSI__ -D_XOPEN_SOURCE=600
    # MinGW64 is backwards compatible with MinGW32, so check for it first.
    elif check_${pfx}cpp_condition _mingw.h "defined __MINGW64_VERSION_MAJOR"; then
        eval ${pfx}libc_type=mingw64
        if check_${pfx}cpp_condition _mingw.h "__MINGW64_VERSION_MAJOR < 3"; then
            add_compat msvcrt/snprintf.o
            add_cflags "-include $source_path/compat/msvcrt/snprintf.h"
        fi
        add_${pfx}cppflags -U__STRICT_ANSI__ -D__USE_MINGW_ANSI_STDIO=1
        eval test \$${pfx_no_}cc_type = "gcc" &&
            add_${pfx}cppflags -D__printf__=__gnu_printf__
    elif check_${pfx}cpp_condition _mingw.h "defined __MINGW_VERSION"  ||
         check_${pfx}cpp_condition _mingw.h "defined __MINGW32_VERSION"; then
        eval ${pfx}libc_type=mingw32
        check_${pfx}cpp_condition _mingw.h "__MINGW32_MAJOR_VERSION > 3 || \
            (__MINGW32_MAJOR_VERSION == 3 && __MINGW32_MINOR_VERSION >= 15)" ||
            die "ERROR: MinGW32 runtime version must be >= 3.15."
        add_${pfx}cppflags -U__STRICT_ANSI__ -D__USE_MINGW_ANSI_STDIO=1
        check_${pfx}cpp_condition _mingw.h "__MSVCRT_VERSION__ < 0x0700" &&
            add_${pfx}cppflags -D__MSVCRT_VERSION__=0x0700
        check_${pfx}cpp_condition windows.h "defined(_WIN32_WINNT) && _WIN32_WINNT < 0x0502" &&
            add_${pfx}cppflags -D_WIN32_WINNT=0x0502
        eval test \$${pfx_no_}cc_type = "gcc" &&
            add_${pfx}cppflags -D__printf__=__gnu_printf__
    elif check_${pfx}cpp_condition crtversion.h "defined _VC_CRT_MAJOR_VERSION"; then
        eval ${pfx}libc_type=msvcrt
        if check_${pfx}cpp_condition crtversion.h "_VC_CRT_MAJOR_VERSION < 14"; then
            if [ "$pfx" = host_ ]; then
                add_host_cppflags -Dsnprintf=_snprintf
            else
                add_compat strtod.o strtod=avpriv_strtod
                add_compat msvcrt/snprintf.o snprintf=avpriv_snprintf   \
                                             _snprintf=avpriv_snprintf  \
                                             vsnprintf=avpriv_vsnprintf
            fi
        fi
        add_${pfx}cppflags -D_USE_MATH_DEFINES -D_CRT_SECURE_NO_WARNINGS -D_CRT_NONSTDC_NO_WARNINGS
        # The MSVC 2010 headers (Win 7.0 SDK) set _WIN32_WINNT to
        # 0x601 by default unless something else is set by the user.
        # This can easily lead to us detecting functions only present
        # in such new versions and producing binaries requiring windows 7.0.
        # Therefore explicitly set the default to XP unless the user has
        # set something else on the command line.
        # Don't do this if WINAPI_FAMILY is set and is set to a non-desktop
        # family. For these cases, configure is free to use any functions
        # found in the SDK headers by default. (Alternatively, we could force
        # _WIN32_WINNT to 0x0602 in that case.)
        check_${pfx}cpp_condition stdlib.h "defined(_WIN32_WINNT)" ||
            { check_${pfx}cpp <<EOF && add_${pfx}cppflags -D_WIN32_WINNT=0x0502; }
#ifdef WINAPI_FAMILY
#include <winapifamily.h>
#if !WINAPI_FAMILY_PARTITION(WINAPI_PARTITION_DESKTOP)
#error not desktop
#endif
#endif
EOF
        if [ "$pfx" = "" ]; then
            check_func strtoll || add_cflags -Dstrtoll=_strtoi64
            check_func strtoull || add_cflags -Dstrtoull=_strtoui64
        fi
    elif check_${pfx}cpp_condition stddef.h "defined __KLIBC__"; then
        eval ${pfx}libc_type=klibc
    elif check_${pfx}cpp_condition sys/cdefs.h "defined __BIONIC__"; then
        eval ${pfx}libc_type=bionic
    elif check_${pfx}cpp_condition sys/brand.h "defined LABELED_BRAND_NAME"; then
        eval ${pfx}libc_type=solaris
        add_${pfx}cppflags -D__EXTENSIONS__ -D_XOPEN_SOURCE=600
    fi
    check_${pfx}cc <<EOF
#include <time.h>
void *v = localtime_r;
EOF
test "$?" != 0 && check_${pfx}cc -D_POSIX_C_SOURCE=200112 -D_XOPEN_SOURCE=600 <<EOF && add_${pfx}cppflags -D_POSIX_C_SOURCE=200112 -D_XOPEN_SOURCE=600
#include <time.h>
void *v = localtime_r;
EOF

    eval test -n "\${${pfx}libc_type}" && enable ${pfx}libc_${libc_type}
}

probe_libc
probe_libc host_

# hacks for compiler/libc/os combinations

case $libc_type in
    bionic)
        add_compat strtod.o strtod=avpriv_strtod
        ;;
esac

check_compile_assert flt_lim "float.h limits.h" "DBL_MAX == (double)DBL_MAX" ||
    add_cppflags '-I\$(SRC_PATH)/compat/float'

check_cpp_condition stdlib.h "defined(__PIC__) || defined(__pic__) || defined(PIC)" && enable_weak pic

set_default libdir
: ${shlibdir_default:="$libdir"}
: ${pkgconfigdir_default:="$libdir/pkgconfig"}

set_default $PATHS_LIST
set_default nm

disabled optimizations || enabled ossfuzz || check_cflags -fomit-frame-pointer

enable_weak_pic() {
    disabled pic && return
    enable pic
    add_cppflags -DPIC
    case "$target_os" in
    mingw*|cygwin*|win*)
        ;;
    *)
        add_cflags -fPIC
        add_asflags -fPIC
        ;;
    esac
}

enabled pic && enable_weak_pic

check_cc <<EOF || die "Symbol mangling check failed."
int ff_extern;
EOF
sym=$($nm $TMPO | awk '/ff_extern/{ print substr($0, match($0, /[^ \t]*ff_extern/)) }')
extern_prefix=${sym%%ff_extern*}

! disabled inline_asm && check_inline_asm inline_asm '"" ::'

_restrict=
for restrict_keyword in restrict __restrict__ __restrict; do
    check_cc <<EOF && _restrict=$restrict_keyword && break
void foo(char * $restrict_keyword p);
EOF
done

check_cc <<EOF && enable pragma_deprecated
void foo(void) { _Pragma("GCC diagnostic ignored \"-Wdeprecated-declarations\"") }
EOF

check_cc <<EOF || die "endian test failed"
unsigned int endian = 'B' << 24 | 'I' << 16 | 'G' << 8 | 'E';
EOF
od -t x1 $TMPO | grep -q '42 *49 *47 *45' && enable bigendian

check_cc <<EOF && enable const_nan
#include <math.h>
void foo(void) { struct { double d; } static const bar[] = { { NAN } }; }
EOF

if ! enabled ppc64 || enabled bigendian; then
    disable vsx
fi

check_gas() {
    log "check_gas using '$as' as AS"
    # :vararg is used on aarch64, arm and ppc altivec
    check_as <<EOF || return 1
.macro m n, y:vararg=0
\n: .int \y
.endm
m x
EOF
    # .altmacro is only used in arm asm
    ! enabled arm || check_as <<EOF || return 1
.altmacro
EOF
    enable gnu_as
    return 0
}

if enabled_any arm aarch64 || enabled_all ppc altivec && enabled asm; then
    nogas=:
    enabled_any arm aarch64 && nogas=die
    enabled_all ppc altivec && [ $target_os_default != aix ] && nogas=warn
    as_noop=-v

    case $as_type in
        arm*) gaspp_as_type=armasm; as_noop=-h ;;
        gcc)  gaspp_as_type=gas ;;
        *)    gaspp_as_type=$as_type ;;
    esac

    [ $target_os = "darwin" ] && gaspp_as_type="apple-$gaspp_as_type"

    test "${as#*gas-preprocessor.pl}" != "$as" ||
    check_cmd gas-preprocessor.pl -arch $arch -as-type $gaspp_as_type -- ${as:=$cc} $as_noop &&
        gas="${gas:=gas-preprocessor.pl} -arch $arch -as-type $gaspp_as_type -- ${as:=$cc}"

    if ! check_gas ; then
        as=${gas:=$as}
        check_gas || \
            $nogas "GNU assembler not found, install/update gas-preprocessor"
    fi

    check_as <<EOF && enable as_func
.func test
.endfunc
EOF
fi

check_inline_asm inline_asm_labels '"1:\n"'

check_inline_asm inline_asm_nonlocal_labels '"Label:\n"'

if enabled aarch64; then
    enabled armv8 && check_insn armv8 'prfm   pldl1strm, [x0]'
    # internal assembler in clang 3.3 does not support this instruction
    enabled neon && check_insn neon 'ext   v0.8B, v0.8B, v1.8B, #1'
    enabled vfp  && check_insn vfp  'fmadd d0,    d0,    d1,    d2'

    map 'enabled_any ${v}_external ${v}_inline || disable $v' $ARCH_EXT_LIST_ARM

elif enabled alpha; then

    check_cflags -mieee

elif enabled arm; then

    enabled msvc && check_cpp_condition stddef.h "defined _M_ARMT" && enable thumb

    check_cpp_condition stddef.h "defined __thumb__" && check_cc <<EOF && enable_weak thumb
float func(float a, float b){ return a+b; }
EOF

    enabled thumb && check_cflags -mthumb || check_cflags -marm

    if     check_cpp_condition stddef.h "defined __ARM_PCS_VFP"; then
        enable vfp_args
    elif check_cpp_condition stddef.h "defined _M_ARM_FP && _M_ARM_FP >= 30"; then
        enable vfp_args
    elif ! check_cpp_condition stddef.h "defined __ARM_PCS || defined __SOFTFP__" && [ $target_os != darwin ]; then
        case "${cross_prefix:-$cc}" in
            *hardfloat*)         enable vfp_args;   fpabi=vfp ;;
            *) check_ld "cc" <<EOF && enable vfp_args && fpabi=vfp || fpabi=soft ;;
__asm__ (".eabi_attribute 28, 1");
int main(void) { return 0; }
EOF
        esac
        warn "Compiler does not indicate floating-point ABI, guessing $fpabi."
    fi

    enabled armv5te && check_insn armv5te 'qadd r0, r0, r0'
    enabled armv6   && check_insn armv6   'sadd16 r0, r0, r0'
    enabled armv6t2 && check_insn armv6t2 'movt r0, #0'
    enabled neon    && check_insn neon    'vadd.i16 q0, q0, q0'
    enabled vfp     && check_insn vfp     'fadds s0, s0, s0'
    enabled vfpv3   && check_insn vfpv3   'vmov.f32 s0, #1.0'
    enabled setend  && check_insn setend  'setend be'

    [ $target_os = linux ] || [ $target_os = android ] ||
        map 'enabled_any ${v}_external ${v}_inline || disable $v' \
            $ARCH_EXT_LIST_ARM

    check_inline_asm asm_mod_q '"add r0, %Q0, %R0" :: "r"((long long)0)'

    check_as <<EOF && enable as_arch_directive
.arch armv7-a
EOF
    check_as <<EOF && enable as_fpu_directive
.fpu neon
EOF

    # llvm's integrated assembler supports .object_arch from llvm 3.5
    [ "$objformat" = elf32 ] || [ "$objformat" = elf64 ] &&
        check_as <<EOF && enable as_object_arch
.object_arch armv4
EOF

    # MS armasm fails to assemble our PIC constructs
    [ $target_os != win32 ] && enabled_all armv6t2 shared !pic && enable_weak_pic

elif enabled mips; then

    enabled loongson2 && check_inline_asm loongson2 '"dmult.g $8, $9, $10"'
    enabled loongson3 && check_inline_asm loongson3 '"gsldxc1 $f0, 0($2, $3)"'
    enabled mmi && check_inline_asm mmi '"punpcklhw $f0, $f0, $f0"'

    # Enable minimum ISA based on selected options
    if enabled mips64; then
        enabled mips64r6 && check_inline_asm_flags mips64r6 '"dlsa $0, $0, $0, 1"' '-mips64r6'
        enabled mips64r2 && check_inline_asm_flags mips64r2 '"dext $0, $0, 0, 1"' '-mips64r2'
        disabled mips64r6 && disabled mips64r2 && check_inline_asm_flags mips64r1 '"daddi $0, $0, 0"' '-mips64'
    else
        enabled mips32r6 && check_inline_asm_flags mips32r6 '"aui $0, $0, 0"' '-mips32r6'
        enabled mips32r5 && check_inline_asm_flags mips32r5 '"eretnc"' '-mips32r5'
        enabled mips32r2 && check_inline_asm_flags mips32r2 '"ext $0, $0, 0, 1"' '-mips32r2'
        disabled mips32r6 && disabled mips32r5 && disabled mips32r2 && check_inline_asm_flags mips32r1 '"addi $0, $0, 0"' '-mips32'
    fi

    enabled mipsfpu && check_inline_asm_flags mipsfpu '"cvt.d.l $f0, $f2"' '-mhard-float'
    enabled mipsfpu && (enabled mips32r5 || enabled mips32r6 || enabled mips64r6) && check_inline_asm_flags mipsfpu '"cvt.d.l $f0, $f1"' '-mfp64'
    enabled mipsfpu && enabled msa && check_inline_asm_flags msa '"addvi.b $w0, $w1, 1"' '-mmsa' && check_header msa.h || disable msa
    enabled mipsdsp && check_inline_asm_flags mipsdsp '"addu.qb $t0, $t1, $t2"' '-mdsp'
    enabled mipsdspr2 && check_inline_asm_flags mipsdspr2 '"absq_s.qb $t0, $t1"' '-mdspr2'

    if enabled bigendian && enabled msa; then
        disable msa
    fi

elif enabled parisc; then

    if enabled gcc; then
        case $($cc -dumpversion) in
            4.[3-9].*) check_cflags -fno-optimize-sibling-calls ;;
        esac
    fi

elif enabled ppc; then

    enable local_aligned

    check_inline_asm dcbzl     '"dcbzl 0, %0" :: "r"(0)'
    check_inline_asm ibm_asm   '"add 0, 0, 0"'
    check_inline_asm ppc4xx    '"maclhw r10, r11, r12"'
    check_inline_asm xform_asm '"lwzx %1, %y0" :: "Z"(*(int*)0), "r"(0)'

    if enabled altivec; then
        check_cflags -maltivec -mabi=altivec

        # check if our compiler supports Motorola AltiVec C API
        check_code cc altivec.h "vector signed int v1 = (vector signed int) { 0 };
                                 vector signed int v2 = (vector signed int) { 1 };
                                 v1 = vec_add(v1, v2);" ||
            disable altivec

        enabled altivec || warn "Altivec disabled, possibly missing --cpu flag"
    fi

    if enabled vsx; then
        check_cflags -mvsx &&
        check_code cc altivec.h "int v[4] = { 0 };
                                 vector signed int v1 = vec_vsx_ld(0, v);" ||
            disable vsx
    fi

    if enabled power8; then
        check_cpp_condition "altivec.h" "defined(_ARCH_PWR8)" || disable power8
    fi

elif enabled x86; then

    check_builtin rdtsc    intrin.h   "__rdtsc()"
    check_builtin mm_empty mmintrin.h "_mm_empty()"

    enable local_aligned

    # check whether EBP is available on x86
    # As 'i' is stored on the stack, this program will crash
    # if the base pointer is used to access it because the
    # base pointer is cleared in the inline assembly code.
    check_exec_crash <<EOF && enable ebp_available
volatile int i=0;
__asm__ volatile ("xorl %%ebp, %%ebp" ::: "%ebp");
return i;
EOF

    # check whether EBX is available on x86
    check_inline_asm ebx_available '""::"b"(0)' &&
        check_inline_asm ebx_available '"":::"%ebx"'

    # check whether xmm clobbers are supported
    check_inline_asm xmm_clobbers '"":::"%xmm0"'

    check_inline_asm inline_asm_direct_symbol_refs '"movl '$extern_prefix'test, %eax"' ||
        check_inline_asm inline_asm_direct_symbol_refs '"movl '$extern_prefix'test(%rip), %eax"'

    # check whether binutils is new enough to compile SSSE3/MMXEXT
    enabled ssse3  && check_inline_asm ssse3_inline  '"pabsw %xmm0, %xmm0"'
    enabled mmxext && check_inline_asm mmxext_inline '"pmaxub %mm0, %mm1"'

    probe_x86asm(){
        x86asmexe_probe=$1
        if check_cmd $x86asmexe_probe -v; then
            x86asmexe=$x86asmexe_probe
            x86asm_type=nasm
            x86asm_debug="-g -F dwarf"
            X86ASMDEP=
            X86ASM_DEPFLAGS='-MD $(@:.o=.d)'
        elif check_cmd $x86asmexe_probe --version; then
            x86asmexe=$x86asmexe_probe
            x86asm_type=yasm
            x86asm_debug="-g dwarf2"
            X86ASMDEP='$(DEPX86ASM) $(X86ASMFLAGS) -M $(X86ASM_O) $< > $(@:.o=.d)'
            X86ASM_DEPFLAGS=
        fi
        check_x86asm "movbe ecx, [5]" && enable x86asm
    }

    if ! disabled_any asm mmx x86asm; then
        disable x86asm
        for program in $x86asmexe nasm yasm; do
            probe_x86asm $program && break
        done
        disabled x86asm && die "nasm/yasm not found or too old. Use --disable-x86asm for a crippled build."
        X86ASMFLAGS="-f $objformat"
        enabled pic               && append X86ASMFLAGS "-DPIC"
        test -n "$extern_prefix"  && append X86ASMFLAGS "-DPREFIX"
        case "$objformat" in
            elf*) enabled debug && append X86ASMFLAGS $x86asm_debug ;;
        esac

        check_x86asm "vextracti128 xmm0, ymm0, 0"      || disable avx2_external
        check_x86asm "vpmacsdd xmm0, xmm1, xmm2, xmm3" || disable xop_external
        check_x86asm "vfmaddps ymm0, ymm1, ymm2, ymm3" || disable fma4_external
        check_x86asm "CPU amdnop" || disable cpunop
    fi

    case "$cpu" in
        athlon*|opteron*|k8*|pentium|pentium-mmx|prescott|nocona|atom|geode)
            disable fast_clz
        ;;
    esac

fi

check_code cc arm_neon.h "int16x8_t test = vdupq_n_s16(0)" && enable intrinsics_neon

check_ldflags -Wl,--as-needed
check_ldflags -Wl,-z,noexecstack

if ! disabled network; then
    check_func getaddrinfo $network_extralibs
    check_func inet_aton $network_extralibs

    check_type netdb.h "struct addrinfo"
    check_type netinet/in.h "struct group_source_req" -D_BSD_SOURCE
    check_type netinet/in.h "struct ip_mreq_source" -D_BSD_SOURCE
    check_type netinet/in.h "struct ipv6_mreq" -D_DARWIN_C_SOURCE
    check_type poll.h "struct pollfd"
    check_type netinet/sctp.h "struct sctp_event_subscribe"
    check_struct "sys/socket.h" "struct msghdr" msg_flags
    check_struct "sys/types.h sys/socket.h" "struct sockaddr" sa_len
    check_type netinet/in.h "struct sockaddr_in6"
    check_type "sys/types.h sys/socket.h" "struct sockaddr_storage"
    check_type "sys/types.h sys/socket.h" socklen_t

    # Prefer arpa/inet.h over winsock2
    if check_header arpa/inet.h ; then
        check_func closesocket
    elif check_header winsock2.h ; then
        check_func_headers winsock2.h closesocket -lws2 &&
            network_extralibs="-lws2" ||
        { check_func_headers winsock2.h closesocket -lws2_32 &&
            network_extralibs="-lws2_32"; } || disable winsock2_h network
        check_func_headers ws2tcpip.h getaddrinfo $network_extralibs

        check_type ws2tcpip.h socklen_t
        check_type ws2tcpip.h "struct addrinfo"
        check_type ws2tcpip.h "struct group_source_req"
        check_type ws2tcpip.h "struct ip_mreq_source"
        check_type ws2tcpip.h "struct ipv6_mreq"
        check_type winsock2.h "struct pollfd"
        check_struct winsock2.h "struct sockaddr" sa_len
        check_type ws2tcpip.h "struct sockaddr_in6"
        check_type ws2tcpip.h "struct sockaddr_storage"
    else
        disable network
    fi
fi

check_builtin atomic_cas_ptr atomic.h "void **ptr; void *oldval, *newval; atomic_cas_ptr(ptr, oldval, newval)"
check_builtin machine_rw_barrier mbarrier.h "__machine_rw_barrier()"
check_builtin MemoryBarrier windows.h "MemoryBarrier()"
check_builtin sarestart signal.h "SA_RESTART"
check_builtin sync_val_compare_and_swap "" "int *ptr; int oldval, newval; __sync_val_compare_and_swap(ptr, oldval, newval)"
check_builtin gmtime_r time.h "time_t *time; struct tm *tm; gmtime_r(time, tm)"
check_builtin localtime_r time.h "time_t *time; struct tm *tm; localtime_r(time, tm)"
check_builtin x264_csp_bgr "stdint.h x264.h" "X264_CSP_BGR"

case "$custom_allocator" in
    jemalloc)
        # jemalloc by default does not use a prefix
        require libjemalloc jemalloc/jemalloc.h malloc -ljemalloc
    ;;
    tcmalloc)
        require_pkg_config libtcmalloc libtcmalloc gperftools/tcmalloc.h tc_malloc
        malloc_prefix=tc_
    ;;
esac

check_func_headers malloc.h _aligned_malloc     && enable aligned_malloc
check_func  ${malloc_prefix}memalign            && enable memalign
check_func  ${malloc_prefix}posix_memalign      && enable posix_memalign

check_func  access
check_func_headers stdlib.h arc4random
check_lib   clock_gettime time.h clock_gettime || check_lib clock_gettime time.h clock_gettime -lrt
check_func  fcntl
check_func  fork
check_func  gethrtime
check_func  getopt
check_func  getrusage
check_func  gettimeofday
check_func  isatty
check_func  mkstemp
check_func  mmap
check_func  mprotect
# Solaris has nanosleep in -lrt, OpenSolaris no longer needs that
check_func_headers time.h nanosleep || check_lib nanosleep time.h nanosleep -lrt
check_func  sched_getaffinity
check_func  setrlimit
check_struct "sys/stat.h" "struct stat" st_mtim.tv_nsec -D_BSD_SOURCE
check_func  strerror_r
check_func  sysconf
check_func  sysctl
check_func  usleep

check_func_headers conio.h kbhit
check_func_headers io.h setmode
check_func_headers lzo/lzo1x.h lzo1x_999_compress
check_func_headers mach/mach_time.h mach_absolute_time
check_func_headers stdlib.h getenv
check_func_headers sys/stat.h lstat

check_func_headers windows.h GetProcessAffinityMask
check_func_headers windows.h GetProcessTimes
check_func_headers windows.h GetSystemTimeAsFileTime
check_func_headers windows.h LoadLibrary
check_func_headers windows.h MapViewOfFile
check_func_headers windows.h PeekNamedPipe
check_func_headers windows.h SetConsoleTextAttribute
check_func_headers windows.h SetConsoleCtrlHandler
check_func_headers windows.h Sleep
check_func_headers windows.h VirtualAlloc
check_struct windows.h "CONDITION_VARIABLE" Ptr
check_func_headers glob.h glob
enabled xlib &&
    check_func_headers "X11/Xlib.h X11/extensions/Xvlib.h" XvGetPortAttribute -lXv -lX11 -lXext

check_header direct.h
check_header dirent.h
check_header dxgidebug.h
check_header dxva.h
check_header dxva2api.h -D_WIN32_WINNT=0x0600
check_header io.h
check_header libcrystalhd/libcrystalhd_if.h
check_header malloc.h
check_header net/udplite.h
check_header poll.h
check_header sys/param.h
check_header sys/resource.h
check_header sys/select.h
check_header sys/time.h
check_header sys/un.h
check_header termios.h
check_header unistd.h
check_header valgrind/valgrind.h
check_func_headers VideoToolbox/VTCompressionSession.h VTCompressionSessionPrepareToEncodeFrames -framework VideoToolbox
check_header windows.h
check_header X11/extensions/XvMClib.h
check_header asm/types.h

# it seems there are versions of clang in some distros that try to use the
# gcc headers, which explodes for stdatomic
# so we also check that atomics actually work here
check_builtin stdatomic stdatomic.h "atomic_int foo, bar = ATOMIC_VAR_INIT(-1); atomic_store(&foo, 0)"

check_lib advapi32 "windows.h"            RegCloseKey          -ladvapi32
check_lib ole32    "windows.h"            CoTaskMemFree        -lole32
check_lib shell32  "windows.h shellapi.h" CommandLineToArgvW   -lshell32
check_lib wincrypt "windows.h wincrypt.h" CryptGenRandom       -ladvapi32
check_lib psapi    "windows.h psapi.h"    GetProcessMemoryInfo -lpsapi

enabled appkit       && check_apple_framework AppKit
enabled audiotoolbox && check_apple_framework AudioToolbox
enabled avfoundation && check_apple_framework AVFoundation
enabled coreimage    && check_apple_framework CoreImage
enabled videotoolbox && check_apple_framework VideoToolbox

check_apple_framework CoreFoundation
check_apple_framework CoreMedia
check_apple_framework CoreVideo

enabled avfoundation && {
    disable coregraphics applicationservices
    check_lib coregraphics        CoreGraphics/CoreGraphics.h               CGGetActiveDisplayList "-framework CoreGraphics" ||
    check_lib applicationservices ApplicationServices/ApplicationServices.h CGGetActiveDisplayList "-framework ApplicationServices"; }

enabled videotoolbox && {
    check_lib coreservices CoreServices/CoreServices.h UTGetOSTypeFromString "-framework CoreServices"
    check_func_headers CoreMedia/CMFormatDescription.h kCMVideoCodecType_HEVC "-framework CoreMedia"
}

check_struct "sys/time.h sys/resource.h" "struct rusage" ru_maxrss

check_type "windows.h dxva.h" "DXVA_PicParams_HEVC" -DWINAPI_FAMILY=WINAPI_FAMILY_DESKTOP_APP -D_CRT_BUILD_DESKTOP_APP=0
check_type "windows.h dxva.h" "DXVA_PicParams_VP9" -DWINAPI_FAMILY=WINAPI_FAMILY_DESKTOP_APP -D_CRT_BUILD_DESKTOP_APP=0
check_type "windows.h d3d11.h" "ID3D11VideoDecoder"
check_type "windows.h d3d11.h" "ID3D11VideoContext"
check_type "d3d9.h dxva2api.h" DXVA2_ConfigPictureDecode -D_WIN32_WINNT=0x0602

check_type "va/va.h va/va_dec_hevc.h" "VAPictureParameterBufferHEVC"
check_struct "va/va.h" "VADecPictureParameterBufferVP9" bit_depth
check_type "va/va.h va/va_vpp.h" "VAProcPipelineParameterBuffer"
check_type "va/va.h va/va_enc_h264.h" "VAEncPictureParameterBufferH264"
check_type "va/va.h va/va_enc_hevc.h" "VAEncPictureParameterBufferHEVC"
check_type "va/va.h va/va_enc_jpeg.h" "VAEncPictureParameterBufferJPEG"
check_type "va/va.h va/va_enc_mpeg2.h" "VAEncPictureParameterBufferMPEG2"
check_type "va/va.h va/va_enc_vp8.h"  "VAEncPictureParameterBufferVP8"
check_type "va/va.h va/va_enc_vp9.h"  "VAEncPictureParameterBufferVP9"

check_type "vdpau/vdpau.h" "VdpPictureInfoHEVC"

check_cpp_condition windows.h "!WINAPI_FAMILY_PARTITION(WINAPI_PARTITION_DESKTOP)" && enable winrt || disable winrt

if ! disabled w32threads && ! enabled pthreads; then
    check_func_headers "windows.h process.h" _beginthreadex &&
        enable w32threads || disable w32threads
    if ! enabled w32threads && enabled winrt; then
        check_func_headers "windows.h" CreateThread &&
            enable w32threads || disable w32threads
    fi
fi

# check for some common methods of building with pthread support
# do this before the optional library checks as some of them require pthreads
if ! disabled pthreads && ! enabled w32threads && ! enabled os2threads; then
    if check_lib pthreads pthread.h pthread_join   -pthread &&
       check_lib pthreads pthread.h pthread_create -pthread; then
        add_cflags -pthread
    elif check_lib pthreads pthread.h pthread_join   -pthreads &&
         check_lib pthreads pthread.h pthread_create -pthreads; then
        add_cflags -pthreads
    elif check_lib pthreads pthread.h pthread_join   -ldl -pthread &&
         check_lib pthreads pthread.h pthread_create -ldl -pthread; then
        add_cflags -ldl -pthread
    elif check_lib pthreads pthread.h pthread_join   -lpthreadGC2 &&
         check_lib pthreads pthread.h pthread_create -lpthreadGC2; then
        :
    elif check_lib pthreads pthread.h pthread_join   -lpthread &&
         check_lib pthreads pthread.h pthread_create -lpthread; then
        :
    elif check_func pthread_join && check_func pthread_create; then
        enable pthreads
    fi
    check_code cc "pthread.h" "static pthread_mutex_t atomic_lock = PTHREAD_MUTEX_INITIALIZER" || disable pthreads

    if enabled pthreads; then
        check_builtin sem_timedwait semaphore.h "sem_t *s; sem_init(s,0,0); sem_timedwait(s,0); sem_destroy(s)" $pthreads_extralibs
        check_func pthread_cancel $pthreads_extralibs
    fi
fi

enabled  zlib && check_lib zlib   zlib.h      zlibVersion    -lz
enabled bzlib && check_lib bzlib bzlib.h BZ2_bzlibVersion    -lbz2
enabled  lzma && check_lib lzma   lzma.h lzma_version_number -llzma

# On some systems dynamic loading requires no extra linker flags
check_lib libdl dlfcn.h "dlopen dlsym" || check_lib libdl dlfcn.h "dlopen dlsym" -ldl

check_lib libm math.h sin -lm

atan2f_args=2
copysign_args=2
hypot_args=2
ldexpf_args=2
powf_args=2

for func in $MATH_FUNCS; do
    eval check_mathfunc $func \${${func}_args:-1} $libm_extralibs
done

for func in $COMPLEX_FUNCS; do
    eval check_complexfunc $func \${${func}_args:-1}
done

# these are off by default, so fail if requested and not available
enabled cuda_sdk          && require cuda_sdk cuda.h cuCtxCreate -lcuda
enabled cuvid             && { enabled cuda ||
                               die "ERROR: CUVID requires CUDA"; }
enabled nvdec             && { enabled cuda ||
                               die "ERROR: NVDEC hwaccel requires CUDA"; }
enabled chromaprint       && require chromaprint chromaprint.h chromaprint_get_version -lchromaprint
enabled decklink          && { require_header DeckLinkAPI.h &&
                               { check_cpp_condition DeckLinkAPIVersion.h "BLACKMAGIC_DECKLINK_API_VERSION >= 0x0a060100" || die "ERROR: Decklink API version must be >= 10.6.1."; } }
enabled libndi_newtek     && require_header Processing.NDI.Lib.h
enabled frei0r            && require_header frei0r.h
enabled gmp               && require gmp gmp.h mpz_export -lgmp
enabled gnutls            && require_pkg_config gnutls gnutls gnutls/gnutls.h gnutls_global_init
enabled jni               && { [ $target_os = "android" ] && check_header jni.h && enabled pthreads || die "ERROR: jni not found"; }
enabled ladspa            && require_header ladspa.h
enabled libiec61883       && require libiec61883 libiec61883/iec61883.h iec61883_cmp_connect -lraw1394 -lavc1394 -lrom1394 -liec61883
enabled libass            && require_pkg_config libass libass ass/ass.h ass_library_init
enabled libbluray         && require_pkg_config libbluray libbluray libbluray/bluray.h bd_open
enabled libbs2b           && require_pkg_config libbs2b libbs2b bs2b.h bs2b_open
enabled libcelt           && require libcelt celt/celt.h celt_decode -lcelt0 &&
                             { check_lib libcelt celt/celt.h celt_decoder_create_custom -lcelt0 ||
                               die "ERROR: libcelt must be installed and version must be >= 0.11.0."; }
enabled libcaca           && require_pkg_config libcaca caca caca.h caca_create_canvas
enabled libdc1394         && require_pkg_config libdc1394 libdc1394-2 dc1394/dc1394.h dc1394_new
enabled libdrm            && require_pkg_config libdrm libdrm xf86drm.h drmGetVersion
enabled libfdk_aac        && { check_pkg_config libfdk_aac fdk-aac "fdk-aac/aacenc_lib.h" aacEncOpen ||
                               { require libfdk_aac fdk-aac/aacenc_lib.h aacEncOpen -lfdk-aac &&
                                 warn "using libfdk without pkg-config"; } }
flite_extralibs="-lflite_cmu_time_awb -lflite_cmu_us_awb -lflite_cmu_us_kal -lflite_cmu_us_kal16 -lflite_cmu_us_rms -lflite_cmu_us_slt -lflite_usenglish -lflite_cmulex -lflite"
enabled libflite          && require libflite "flite/flite.h" flite_init $flite_extralibs
enabled fontconfig        && enable libfontconfig
enabled libfontconfig     && require_pkg_config libfontconfig fontconfig "fontconfig/fontconfig.h" FcInit
enabled libfreetype       && require_pkg_config libfreetype freetype2 "ft2build.h FT_FREETYPE_H" FT_Init_FreeType
enabled libfribidi        && require_pkg_config libfribidi fribidi fribidi.h fribidi_version_info
enabled libgme            && { check_pkg_config libgme libgme gme/gme.h gme_new_emu ||
                               require libgme gme/gme.h gme_new_emu -lgme -lstdc++; }
enabled libgsm            && { for gsm_hdr in "gsm.h" "gsm/gsm.h"; do
                                   check_lib libgsm "${gsm_hdr}" gsm_create -lgsm && break;
                               done || die "ERROR: libgsm not found"; }
enabled libilbc           && require libilbc ilbc.h WebRtcIlbcfix_InitDecode -lilbc $pthreads_extralibs
enabled libkvazaar        && require_pkg_config libkvazaar "kvazaar >= 0.8.1" kvazaar.h kvz_api_get
# While it may appear that require is being used as a pkg-config
# fallback for libmfx, it is actually being used to detect a different
# installation route altogether.  If libmfx is installed via the Intel
# Media SDK or Intel Media Server Studio, these don't come with
# pkg-config support.  Instead, users should make sure that the build
# can find the libraries and headers through other means.
enabled libmfx            && { check_pkg_config libmfx libmfx "mfx/mfxvideo.h" MFXInit ||
                               { require libmfx "mfx/mfxvideo.h" MFXInit "-llibmfx $advapi32_extralibs" && warn "using libmfx without pkg-config"; } }
enabled libmodplug        && require_pkg_config libmodplug libmodplug libmodplug/modplug.h ModPlug_Load
enabled libmp3lame        && require "libmp3lame >= 3.98.3" lame/lame.h lame_set_VBR_quality -lmp3lame
enabled libmysofa         && require libmysofa "mysofa.h" mysofa_load -lmysofa $zlib_extralibs
enabled libnpp            && { check_lib libnpp npp.h nppGetLibVersion -lnppig -lnppicc -lnppc ||
                               check_lib libnpp npp.h nppGetLibVersion -lnppi -lnppc ||
                               die "ERROR: libnpp not found"; }
enabled libopencore_amrnb && require libopencore_amrnb opencore-amrnb/interf_dec.h Decoder_Interface_init -lopencore-amrnb
enabled libopencore_amrwb && require libopencore_amrwb opencore-amrwb/dec_if.h D_IF_init -lopencore-amrwb
enabled libopencv         && { check_header opencv2/core/core_c.h &&
                               { check_pkg_config libopencv opencv opencv2/core/core_c.h cvCreateImageHeader ||
                                 require libopencv opencv2/core/core_c.h cvCreateImageHeader -lopencv_core -lopencv_imgproc; } ||
                               require_pkg_config libopencv opencv opencv/cxcore.h cvCreateImageHeader; }
enabled libopenh264       && require_pkg_config libopenh264 openh264 wels/codec_api.h WelsGetCodecVersion
enabled libopenjpeg       && { check_pkg_config libopenjpeg "libopenjp2 >= 2.1.0" openjpeg.h opj_version ||
                               { require_pkg_config libopenjpeg "libopenjp2 >= 2.1.0" openjpeg.h opj_version -DOPJ_STATIC && add_cppflags -DOPJ_STATIC; } }
enabled libopenmpt        && require_pkg_config libopenmpt "libopenmpt >= 0.2.6557" libopenmpt/libopenmpt.h openmpt_module_create -lstdc++ && append libopenmpt_extralibs "-lstdc++"
enabled libopus           && {
    enabled libopus_decoder && {
        require_pkg_config libopus opus opus_multistream.h opus_multistream_decoder_create
    }
    enabled libopus_encoder && {
        require_pkg_config libopus opus opus_multistream.h opus_multistream_surround_encoder_create
    }
}
enabled libpulse          && require_pkg_config libpulse libpulse pulse/pulseaudio.h pa_context_new
enabled librsvg           && require_pkg_config librsvg librsvg-2.0 librsvg-2.0/librsvg/rsvg.h rsvg_handle_render_cairo
enabled librtmp           && require_pkg_config librtmp librtmp librtmp/rtmp.h RTMP_Socket
enabled librubberband     && require_pkg_config librubberband "rubberband >= 1.8.1" rubberband/rubberband-c.h rubberband_new -lstdc++ && append librubberband_extralibs "-lstdc++"
enabled libshine          && require_pkg_config libshine shine shine/layer3.h shine_encode_buffer
enabled libsmbclient      && { check_pkg_config libsmbclient smbclient libsmbclient.h smbc_init ||
                               require libsmbclient libsmbclient.h smbc_init -lsmbclient; }
enabled libsnappy         && require libsnappy snappy-c.h snappy_compress -lsnappy -lstdc++
enabled libsoxr           && require libsoxr soxr.h soxr_create -lsoxr
enabled libssh            && require_pkg_config libssh libssh libssh/sftp.h sftp_init
enabled libspeex          && require_pkg_config libspeex speex speex/speex.h speex_decoder_init
enabled libtesseract      && require_pkg_config libtesseract tesseract tesseract/capi.h TessBaseAPICreate
enabled libtheora         && require libtheora theora/theoraenc.h th_info_init -ltheoraenc -ltheoradec -logg
enabled libtwolame        && require libtwolame twolame.h twolame_init -ltwolame &&
                             { check_lib libtwolame twolame.h twolame_encode_buffer_float32_interleaved -ltwolame ||
                               die "ERROR: libtwolame must be installed and version must be >= 0.3.10"; }
enabled libv4l2           && require_pkg_config libv4l2 libv4l2 libv4l2.h v4l2_ioctl
enabled libvidstab        && require_pkg_config libvidstab "vidstab >= 0.98" vid.stab/libvidstab.h vsMotionDetectInit
enabled libvmaf           && require_pkg_config libvmaf libvmaf libvmaf.h compute_vmaf
enabled libvo_amrwbenc    && require libvo_amrwbenc vo-amrwbenc/enc_if.h E_IF_init -lvo-amrwbenc
enabled libvorbis         && require_pkg_config libvorbis vorbis vorbis/codec.h vorbis_info_init &&
                             require_pkg_config libvorbisenc vorbisenc vorbis/vorbisenc.h vorbis_encode_init

enabled libvpx            && {
    enabled libvpx_vp8_decoder && {
        check_pkg_config libvpx_vp8_decoder "vpx >= 0.9.1" "vpx/vpx_decoder.h vpx/vp8dx.h" vpx_codec_vp8_dx ||
            check_lib libvpx_vp8_decoder "vpx/vpx_decoder.h vpx/vp8dx.h" vpx_codec_dec_init_ver -lvpx ||
                die "ERROR: libvpx decoder version must be >=0.9.1";
    }
    enabled libvpx_vp8_encoder && {
        check_pkg_config libvpx_vp8_encoder "vpx >= 0.9.7" "vpx/vpx_encoder.h vpx/vp8cx.h" vpx_codec_vp8_cx ||
            check_lib libvpx_vp8_encoder "vpx/vpx_encoder.h vpx/vp8cx.h" "vpx_codec_enc_init_ver VP8E_SET_MAX_INTRA_BITRATE_PCT" -lvpx ||
                die "ERROR: libvpx encoder version must be >=0.9.7";
    }
    enabled libvpx_vp9_decoder && {
        check_pkg_config libvpx_vp9_decoder "vpx >= 1.3.0" "vpx/vpx_decoder.h vpx/vp8dx.h" vpx_codec_vp9_dx ||
            check_lib libvpx_vp9_decoder "vpx/vpx_decoder.h vpx/vp8dx.h" "vpx_codec_vp9_dx" -lvpx
    }
    enabled libvpx_vp9_encoder && {
        check_pkg_config libvpx_vp9_encoder "vpx >= 1.3.0" "vpx/vpx_encoder.h vpx/vp8cx.h" vpx_codec_vp9_cx ||
            check_lib libvpx_vp9_encoder "vpx/vpx_encoder.h vpx/vp8cx.h" "vpx_codec_vp9_cx VP9E_SET_AQ_MODE" -lvpx
    }
    if disabled_all libvpx_vp8_decoder libvpx_vp9_decoder libvpx_vp8_encoder libvpx_vp9_encoder; then
        die "libvpx enabled but no supported decoders found"
    fi
}

enabled libwavpack        && require libwavpack wavpack/wavpack.h WavpackOpenFileOutput  -lwavpack
enabled libwebp           && {
    enabled libwebp_encoder      && require_pkg_config libwebp "libwebp >= 0.2.0" webp/encode.h WebPGetEncoderVersion
    enabled libwebp_anim_encoder && check_pkg_config libwebp_anim_encoder "libwebpmux >= 0.4.0" webp/mux.h WebPAnimEncoderOptionsInit; }
enabled libx264           && { check_pkg_config libx264 x264 "stdint.h x264.h" x264_encoder_encode ||
                               { require libx264 "stdint.h x264.h" x264_encoder_encode -lx264 &&
                                 warn "using libx264 without pkg-config"; } } &&
                             require_cpp_condition x264.h "X264_BUILD >= 118" &&
                             { check_cpp_condition x264.h "X264_MPEG2" &&
                               enable libx262; }
enabled libx265           && require_pkg_config libx265 x265 x265.h x265_api_get &&
                             require_cpp_condition x265.h "X265_BUILD >= 68"
enabled libxavs           && require libxavs "stdint.h xavs.h" xavs_encoder_encode "-lxavs $pthreads_extralibs $libm_extralibs"
enabled libxvid           && require libxvid xvid.h xvid_global -lxvidcore
enabled libzimg           && require_pkg_config libzimg "zimg >= 2.3.0" zimg.h zimg_get_api_version
enabled libzmq            && require_pkg_config libzmq libzmq zmq.h zmq_ctx_new
enabled libzvbi           && require_pkg_config libzvbi zvbi-0.2 libzvbi.h vbi_decoder_new &&
                             { check_cpp_condition libzvbi.h "VBI_VERSION_MAJOR > 0 || VBI_VERSION_MINOR > 2 || VBI_VERSION_MINOR == 2 && VBI_VERSION_MICRO >= 28" ||
                               enabled gpl || die "ERROR: libzvbi requires version 0.2.28 or --enable-gpl."; }
enabled libxml2           && require_pkg_config libxml2 libxml-2.0 libxml2/libxml/xmlversion.h xmlCheckVersion
enabled mediacodec        && { enabled jni || die "ERROR: mediacodec requires --enable-jni"; }
enabled mmal              && { check_lib mmal interface/mmal/mmal.h mmal_port_connect -lmmal_core -lmmal_util -lmmal_vc_client -lbcm_host ||
                               { ! enabled cross_compile &&
                                 add_cflags -isystem/opt/vc/include/ -isystem/opt/vc/include/interface/vmcs_host/linux -isystem/opt/vc/include/interface/vcos/pthreads -fgnu89-inline &&
                                 add_ldflags -L/opt/vc/lib/ &&
                                 check_lib mmal interface/mmal/mmal.h mmal_port_connect -lmmal_core -lmmal_util -lmmal_vc_client -lbcm_host; } ||
                               die "ERROR: mmal not found" &&
                               check_func_headers interface/mmal/mmal.h "MMAL_PARAMETER_VIDEO_MAX_NUM_CALLBACKS"; }
enabled openal            && { { for al_extralibs in "${OPENAL_LIBS}" "-lopenal" "-lOpenAL32"; do
                               check_lib openal 'AL/al.h' alGetError "${al_extralibs}" && break; done } ||
                               die "ERROR: openal not found"; } &&
                             { check_cpp_condition "AL/al.h" "defined(AL_VERSION_1_1)" ||
                               die "ERROR: openal must be installed and version must be 1.1 or compatible"; }
enabled opencl            && { check_lib opencl OpenCL/cl.h clEnqueueNDRangeKernel -Wl,-framework,OpenCL ||
                               check_lib opencl CL/cl.h clEnqueueNDRangeKernel -lOpenCL ||
                               die "ERROR: opencl not found"; } &&
                             { check_cpp_condition "OpenCL/cl.h" "defined(CL_VERSION_1_2)" ||
                               check_cpp_condition "CL/cl.h" "defined(CL_VERSION_1_2)" ||
                               die "ERROR: opencl must be installed and version must be 1.2 or compatible"; }
enabled opengl            && { check_lib opengl GL/glx.h glXGetProcAddress "-lGL" ||
                               check_lib opengl windows.h wglGetProcAddress "-lopengl32 -lgdi32" ||
                               check_lib opengl OpenGL/gl3.h glGetError "-Wl,-framework,OpenGL" ||
                               check_lib opengl ES2/gl.h glGetError "-isysroot=${sysroot} -Wl,-framework,OpenGLES" ||
                               die "ERROR: opengl not found."
                             }
enabled omx               && require_header OMX_Core.h
enabled omx_rpi           && { check_header OMX_Core.h ||
                               { ! enabled cross_compile && add_cflags -isystem/opt/vc/include/IL && check_header OMX_Core.h ; } ||
                               die "ERROR: OpenMAX IL headers not found"; } && enable omx
enabled openssl           && { check_pkg_config openssl openssl openssl/ssl.h OPENSSL_init_ssl ||
                               check_pkg_config openssl openssl openssl/ssl.h SSL_library_init ||
                               check_lib openssl openssl/ssl.h SSL_library_init -lssl -lcrypto ||
                               check_lib openssl openssl/ssl.h SSL_library_init -lssl32 -leay32 ||
                               check_lib openssl openssl/ssl.h SSL_library_init -lssl -lcrypto -lws2_32 -lgdi32 ||
                               die "ERROR: openssl not found"; }
enabled rkmpp             && { { require_pkg_config rkmpp rockchip_mpp rockchip/rk_mpi.h mpp_create ||
                                 die "ERROR : Rockchip MPP was not found."; } &&
                               { check_func_headers rockchip/rk_mpi_cmd.h "MPP_DEC_GET_FREE_PACKET_SLOT_COUNT" ||
                                 die "ERROR: Rockchip MPP is outdated, please get a more recent one."; } &&
                               { enabled libdrm ||
                                 die "ERROR: rkmpp requires --enable-libdrm"; }
                             }

if enabled gcrypt; then
    GCRYPT_CONFIG="${cross_prefix}libgcrypt-config"
    if "${GCRYPT_CONFIG}" --version > /dev/null 2>&1; then
        gcrypt_cflags=$("${GCRYPT_CONFIG}" --cflags)
        gcrypt_extralibs=$("${GCRYPT_CONFIG}" --libs)
        check_func_headers gcrypt.h gcry_mpi_new $gcrypt_cflags $gcrypt_extralibs ||
            die "ERROR: gcrypt not found"
        add_cflags $gcrypt_cflags
    else
        require gcrypt gcrypt.h gcry_mpi_new -lgcrypt
    fi
fi

if enabled sdl2; then
    SDL2_CONFIG="${cross_prefix}sdl2-config"
    if test_pkg_config sdl2 "sdl2 >= 2.0.1 sdl2 < 2.1.0" SDL_events.h SDL_PollEvent; then
        check_func SDL_Init $sdl2_extralibs $sdl2_cflags ||
            disable sdl2
    elif "${SDL2_CONFIG}" --version > /dev/null 2>&1; then
        sdl2_cflags=$("${SDL2_CONFIG}" --cflags)
        sdl2_extralibs=$("${SDL2_CONFIG}" --libs)
        check_cpp_condition SDL.h "(SDL_MAJOR_VERSION<<16 | SDL_MINOR_VERSION<<8 | SDL_PATCHLEVEL) >= 0x020001" $sdl2_cflags &&
        check_cpp_condition SDL.h "(SDL_MAJOR_VERSION<<16 | SDL_MINOR_VERSION<<8 | SDL_PATCHLEVEL) < 0x020100" $sdl2_cflags &&
        check_func SDL_Init $sdl2_extralibs $sdl2_cflags &&
            enable sdl2
    fi
    if test $target_os = "mingw32"; then
        sdl2_extralibs=$(filter_out '-mwindows' $sdl2_extralibs)
    fi
fi

if enabled decklink; then
    case $target_os in
        mingw32*|mingw64*|win32|win64)
            decklink_outdev_extralibs="$decklink_outdev_extralibs -lole32 -loleaut32"
            decklink_indev_extralibs="$decklink_indev_extralibs -lole32 -loleaut32"
            ;;
    esac
fi

enabled securetransport &&
    check_func SecIdentityCreate "-Wl,-framework,CoreFoundation -Wl,-framework,Security" &&
    check_lib securetransport "Security/SecureTransport.h Security/Security.h" "SSLCreateContext" "-Wl,-framework,CoreFoundation -Wl,-framework,Security" ||
        disable securetransport

enabled securetransport &&
    check_func SecItemImport "-Wl,-framework,CoreFoundation -Wl,-framework,Security"

enabled schannel &&
    check_func_headers "windows.h security.h" InitializeSecurityContext -DSECURITY_WIN32 -lsecur32 &&
    check_cpp_condition winerror.h "defined(SEC_I_CONTEXT_EXPIRED)" &&
    schannel_extralibs="-lsecur32" ||
        disable schannel

makeinfo --version > /dev/null 2>&1 && enable makeinfo  || disable makeinfo
enabled makeinfo \
    && [ 0$(makeinfo --version | grep "texinfo" | sed 's/.*texinfo[^0-9]*\([0-9]*\)\..*/\1/') -ge 5 ] \
    && enable makeinfo_html || disable makeinfo_html
disabled makeinfo_html && texi2html --help 2> /dev/null | grep -q 'init-file' && enable texi2html || disable texi2html
perl -v            > /dev/null 2>&1 && enable perl      || disable perl
pod2man --help     > /dev/null 2>&1 && enable pod2man   || disable pod2man
rsync --help 2> /dev/null | grep -q 'contimeout' && enable rsync_contimeout || disable rsync_contimeout

# check V4L2 codecs available in the API
check_header linux/fb.h
check_header linux/videodev2.h
check_code cc linux/videodev2.h "struct v4l2_frmsizeenum vfse; vfse.discrete.width = 0;" && enable_sanitized struct_v4l2_frmivalenum_discrete
check_code cc linux/videodev2.h "int i = V4L2_CAP_VIDEO_M2M_MPLANE | V4L2_CAP_VIDEO_M2M | V4L2_BUF_FLAG_LAST;" || disable v4l2_m2m
check_code cc linux/videodev2.h "int i = V4L2_PIX_FMT_VC1_ANNEX_G;" && enable vc1_v4l2_m2m
check_code cc linux/videodev2.h "int i = V4L2_PIX_FMT_MPEG1;" && enable mpeg1_v4l2_m2m
check_code cc linux/videodev2.h "int i = V4L2_PIX_FMT_MPEG2;" && enable mpeg2_v4l2_m2m
check_code cc linux/videodev2.h "int i = V4L2_PIX_FMT_MPEG4;" && enable mpeg4_v4l2_m2m
check_code cc linux/videodev2.h "int i = V4L2_PIX_FMT_HEVC;" && enable hevc_v4l2_m2m
check_code cc linux/videodev2.h "int i = V4L2_PIX_FMT_H263;" && enable h263_v4l2_m2m
check_code cc linux/videodev2.h "int i = V4L2_PIX_FMT_H264;" && enable h264_v4l2_m2m
check_code cc linux/videodev2.h "int i = V4L2_PIX_FMT_VP8;" && enable vp8_v4l2_m2m
check_code cc linux/videodev2.h "int i = V4L2_PIX_FMT_VP9;" && enable vp9_v4l2_m2m

check_header sys/videoio.h
check_code cc sys/videoio.h "struct v4l2_frmsizeenum vfse; vfse.discrete.width = 0;" && enable_sanitized struct_v4l2_frmivalenum_discrete

check_lib user32 "windows.h winuser.h" GetShellWindow -luser32
check_lib vfw32 "windows.h vfw.h" capCreateCaptureWindow -lvfw32
# check that WM_CAP_DRIVER_CONNECT is defined to the proper value
# w32api 3.12 had it defined wrong
check_cpp_condition vfw.h "WM_CAP_DRIVER_CONNECT > WM_USER" && enable vfwcap_defines

check_type "dshow.h" IBaseFilter

# check for ioctl_meteor.h, ioctl_bt848.h and alternatives
check_header "dev/bktr/ioctl_meteor.h dev/bktr/ioctl_bt848.h"                   ||
    check_header "machine/ioctl_meteor.h machine/ioctl_bt848.h"                 ||
    check_header "dev/video/meteor/ioctl_meteor.h dev/video/bktr/ioctl_bt848.h" ||
    check_header "dev/ic/bt8xx.h"

if check_struct sys/soundcard.h audio_buf_info bytes; then
    enable_sanitized sys/soundcard.h
else
    check_cc -D__BSD_VISIBLE -D__XSI_VISIBLE <<EOF && add_cppflags -D__BSD_VISIBLE -D__XSI_VISIBLE && enable_sanitized sys/soundcard.h
    #include <sys/soundcard.h>
    audio_buf_info abc;
EOF
fi

enabled alsa && check_pkg_config alsa alsa "alsa/asoundlib.h" snd_pcm_htimestamp ||
    check_lib alsa alsa/asoundlib.h snd_pcm_htimestamp -lasound

enabled libjack &&
    require_pkg_config libjack jack jack/jack.h jack_port_get_latency_range

enabled sndio && check_lib sndio sndio.h sio_open -lsndio

if enabled libcdio; then
    check_pkg_config libcdio libcdio_paranoia "cdio/cdda.h cdio/paranoia.h" cdio_cddap_open ||
    check_pkg_config libcdio libcdio_paranoia "cdio/paranoia/cdda.h cdio/paranoia/paranoia.h" cdio_cddap_open ||
    check_lib libcdio "cdio/cdda.h cdio/paranoia.h" cdio_cddap_open -lcdio_paranoia -lcdio_cdda -lcdio ||
    check_lib libcdio "cdio/paranoia/cdda.h cdio/paranoia/paranoia.h" cdio_cddap_open -lcdio_paranoia -lcdio_cdda -lcdio ||
    die "ERROR: No usable libcdio/cdparanoia found"
fi

enabled libxcb && check_pkg_config libxcb "xcb >= 1.4" xcb/xcb.h xcb_connect ||
    disable libxcb_shm libxcb_shape libxcb_xfixes

if enabled libxcb; then
    enabled libxcb_shm    && check_pkg_config libxcb_shm    xcb-shm    xcb/shm.h    xcb_shm_attach
    enabled libxcb_shape  && check_pkg_config libxcb_shape  xcb-shape  xcb/shape.h  xcb_shape_get_rectangles
    enabled libxcb_xfixes && check_pkg_config libxcb_xfixes xcb-xfixes xcb/xfixes.h xcb_xfixes_get_cursor_image
fi

check_func_headers "windows.h" CreateDIBSection "$gdigrab_indev_extralibs"

# d3d11va requires linking directly to dxgi and d3d11 if not building for
# the desktop api partition
check_cpp <<EOF && enable uwp && d3d11va_extralibs="-ldxgi -ld3d11"
#ifdef WINAPI_FAMILY
#include <winapifamily.h>
#if WINAPI_FAMILY_PARTITION(WINAPI_PARTITION_DESKTOP)
#error desktop, not uwp
#else
// WINAPI_FAMILY_APP, WINAPI_FAMILY_PHONE_APP => UWP
#endif
#else
#error no family set
#endif
EOF

enabled vaapi &&
    check_lib vaapi va/va.h vaInitialize -lva

enabled vaapi &&
    check_code cc "va/va.h" "vaCreateSurfaces(0, 0, 0, 0, 0, 0, 0, 0)" ||
    disable vaapi

enabled vaapi &&
    check_lib vaapi_drm "va/va.h va/va_drm.h" vaGetDisplayDRM -lva -lva-drm

enabled vaapi &&
    check_lib vaapi_x11 "va/va.h va/va_x11.h" vaGetDisplay -lva -lva-x11 -lX11

enabled vaapi &&
    check_cpp_condition "va/va.h" "VA_CHECK_VERSION(1, 0, 0)" &&
    enable vaapi_1

enabled vdpau &&
    check_cpp_condition vdpau/vdpau.h "defined VDP_DECODER_PROFILE_MPEG4_PART2_ASP" ||
    disable vdpau

enabled vdpau &&
    check_lib vdpau_x11 "vdpau/vdpau.h vdpau/vdpau_x11.h" vdp_device_create_x11 -lvdpau -lX11

enabled crystalhd && check_lib crystalhd "stdint.h libcrystalhd/libcrystalhd_if.h" DtsCrystalHDVersion -lcrystalhd

if enabled x86; then
    case $target_os in
        mingw32*|mingw64*|win32|win64|linux|cygwin*)
            ;;
        *)
            disable cuda cuvid nvdec nvenc
            ;;
    esac
else
    disable cuda cuvid nvdec nvenc
fi

enabled nvenc &&
    check_cc -I$source_path <<EOF || disable nvenc
#include "compat/nvenc/nvEncodeAPI.h"
NV_ENCODE_API_FUNCTION_LIST flist;
void f(void) { struct { const GUID guid; } s[] = { { NV_ENC_PRESET_HQ_GUID } }; }
int main(void) { return 0; }
EOF

# Funny iconv installations are not unusual, so check it after all flags have been set
if enabled libc_iconv; then
    check_func_headers iconv.h iconv
elif enabled iconv; then
    check_func_headers iconv.h iconv || check_lib iconv iconv.h iconv -liconv
fi

enabled debug && add_cflags -g"$debuglevel" && add_asflags -g"$debuglevel"

# add some useful compiler flags if supported
check_cflags -Wdeclaration-after-statement
check_cflags -Wall
check_cflags -Wdisabled-optimization
check_cflags -Wpointer-arith
check_cflags -Wredundant-decls
check_cflags -Wwrite-strings
check_cflags -Wtype-limits
check_cflags -Wundef
check_cflags -Wmissing-prototypes
check_cflags -Wno-pointer-to-int-cast
check_cflags -Wstrict-prototypes
check_cflags -Wempty-body

if enabled extra_warnings; then
    check_cflags -Wcast-qual
    check_cflags -Wextra
    check_cflags -Wpedantic
fi

check_disable_warning(){
    warning_flag=-W${1#-Wno-}
    test_cflags $unknown_warning_flags $warning_flag && add_cflags $1
}

test_cflags -Werror=unused-command-line-argument &&
    append unknown_warning_flags "-Werror=unused-command-line-argument"
test_cflags -Werror=unknown-warning-option &&
    append unknown_warning_flags "-Werror=unknown-warning-option"

check_disable_warning -Wno-parentheses
check_disable_warning -Wno-switch
check_disable_warning -Wno-format-zero-length
check_disable_warning -Wno-pointer-sign
check_disable_warning -Wno-unused-const-variable
check_disable_warning -Wno-bool-operation

check_disable_warning_headers(){
    warning_flag=-W${1#-Wno-}
    test_cflags $warning_flag && add_cflags_headers $1
}

check_disable_warning_headers -Wno-deprecated-declarations
check_disable_warning_headers -Wno-unused-variable

check_cc <<EOF && enable blocks_extension
void (^block)(void);
EOF

# add some linker flags
check_ldflags -Wl,--warn-common
check_ldflags -Wl,-rpath-link=libpostproc:libswresample:libswscale:libavfilter:libavdevice:libavformat:libavcodec:libavutil:libavresample
enabled rpath && add_ldexeflags -Wl,-rpath,$libdir && add_ldsoflags -Wl,-rpath,$libdir
test_ldflags -Wl,-Bsymbolic && append SHFLAGS -Wl,-Bsymbolic

# add some strip flags
check_stripflags -x

enabled neon_clobber_test &&
    check_ldflags -Wl,--wrap,avcodec_open2              \
                  -Wl,--wrap,avcodec_decode_audio4      \
                  -Wl,--wrap,avcodec_decode_video2      \
                  -Wl,--wrap,avcodec_decode_subtitle2   \
                  -Wl,--wrap,avcodec_encode_audio2      \
                  -Wl,--wrap,avcodec_encode_video2      \
                  -Wl,--wrap,avcodec_encode_subtitle    \
                  -Wl,--wrap,avcodec_send_packet        \
                  -Wl,--wrap,avcodec_receive_packet     \
                  -Wl,--wrap,avcodec_send_frame         \
                  -Wl,--wrap,avcodec_receive_frame      \
                  -Wl,--wrap,swr_convert                \
                  -Wl,--wrap,avresample_convert ||
    disable neon_clobber_test

enabled xmm_clobber_test &&
    check_ldflags -Wl,--wrap,avcodec_open2              \
                  -Wl,--wrap,avcodec_decode_audio4      \
                  -Wl,--wrap,avcodec_decode_video2      \
                  -Wl,--wrap,avcodec_decode_subtitle2   \
                  -Wl,--wrap,avcodec_encode_audio2      \
                  -Wl,--wrap,avcodec_encode_video2      \
                  -Wl,--wrap,avcodec_encode_subtitle    \
                  -Wl,--wrap,avcodec_send_packet        \
                  -Wl,--wrap,avcodec_receive_packet     \
                  -Wl,--wrap,avcodec_send_frame         \
                  -Wl,--wrap,avcodec_receive_frame      \
                  -Wl,--wrap,swr_convert                \
                  -Wl,--wrap,avresample_convert         \
                  -Wl,--wrap,sws_scale ||
    disable xmm_clobber_test

check_ld "cc" <<EOF && enable proper_dce
extern const int array[512];
static inline int func(void) { return array[0]; }
int main(void) { return 0; }
EOF

if enabled proper_dce; then
    echo "X { local: *; };" > $TMPV
    if test_ldflags -Wl,${version_script},$TMPV; then
        append SHFLAGS '-Wl,${version_script},\$(SUBDIR)lib\$(NAME).ver'
        quotes='""'
        check_cc <<EOF && enable symver_asm_label
void ff_foo(void) __asm__ ("av_foo@VERSION");
void ff_foo(void) { ${inline_asm+__asm__($quotes);} }
EOF
        check_cc <<EOF && enable symver_gnu_asm
__asm__(".symver ff_foo,av_foo@VERSION");
void ff_foo(void) {}
EOF
    fi
fi

if [ -z "$optflags" ]; then
    if enabled small; then
        optflags=$cflags_size
    elif enabled optimizations; then
        optflags=$cflags_speed
    else
        optflags=$cflags_noopt
    fi
fi

if [ -z "$nvccflags" ]; then
    nvccflags=$nvccflags_default
fi

if enabled x86_64 || enabled ppc64 || enabled aarch64; then
    nvccflags="$nvccflags -m64"
else
    nvccflags="$nvccflags -m32"
fi

check_optflags(){
    check_cflags "$@"
    enabled lto && check_ldflags "$@"
}

check_optflags $optflags
check_optflags -fno-math-errno
check_optflags -fno-signed-zeros

if enabled lto; then
    test "$cc_type" != "$ld_type" && die "LTO requires same compiler and linker"
    check_cflags  -flto
    check_ldflags -flto $cpuflags
    disable inline_asm_direct_symbol_refs
fi

enabled ftrapv && check_cflags -ftrapv

check_cc -mno-red-zone <<EOF && noredzone_flags="-mno-red-zone"
int x;
EOF


if enabled icc; then
    # Just warnings, no remarks
    check_cflags -w1
    # -wd: Disable following warnings
    # 144, 167, 556: -Wno-pointer-sign
    # 188: enumerated type mixed with another type
    # 1292: attribute "foo" ignored
    # 1419: external declaration in primary source file
    # 10006: ignoring unknown option -fno-signed-zeros
    # 10148: ignoring unknown option -Wno-parentheses
    # 10156: ignoring option '-W'; no argument required
    # 13200: No EMMS instruction before call to function
    # 13203: No EMMS instruction before return from function
    check_cflags -wd144,167,188,556,1292,1419,10006,10148,10156,13200,13203
    # 11030: Warning unknown option --as-needed
    # 10156: ignoring option '-export'; no argument required
    check_ldflags -wd10156,11030
    # icc 11.0 and 11.1 work with ebp_available, but don't pass the test
    enable ebp_available
    # The test above does not test linking
    enabled lto && disable symver_asm_label
    if enabled x86_32; then
        icc_version=$($cc -dumpversion)
        test ${icc_version%%.*} -ge 11 &&
            check_cflags -falign-stack=maintain-16-byte ||
            disable aligned_stack
    fi
elif enabled gcc; then
    check_optflags -fno-tree-vectorize
    check_cflags -Werror=format-security
    check_cflags -Werror=implicit-function-declaration
    check_cflags -Werror=missing-prototypes
    check_cflags -Werror=return-type
    check_cflags -Werror=vla
    check_cflags -Wformat
    check_cflags -fdiagnostics-color=auto
    enabled extra_warnings || check_disable_warning -Wno-maybe-uninitialized
elif enabled llvm_gcc; then
    check_cflags -mllvm -stack-alignment=16
elif enabled clang; then
    check_cflags -mllvm -stack-alignment=16
    check_cflags -mstack-alignment=16
    check_cflags -Qunused-arguments
    check_cflags -Werror=implicit-function-declaration
    check_cflags -Werror=missing-prototypes
    check_cflags -Werror=return-type
elif enabled cparser; then
    add_cflags -Wno-missing-variable-declarations
    add_cflags -Wno-empty-statement
elif enabled armcc; then
    add_cflags -W${armcc_opt},--diag_suppress=4343 # hardfp compat
    add_cflags -W${armcc_opt},--diag_suppress=3036 # using . as system include dir
    # 2523: use of inline assembly is deprecated
    add_cflags -W${armcc_opt},--diag_suppress=2523
    add_cflags -W${armcc_opt},--diag_suppress=1207
    add_cflags -W${armcc_opt},--diag_suppress=1293 # assignment in condition
    add_cflags -W${armcc_opt},--diag_suppress=3343 # hardfp compat
    add_cflags -W${armcc_opt},--diag_suppress=167  # pointer sign
    add_cflags -W${armcc_opt},--diag_suppress=513  # pointer sign
elif enabled pathscale; then
    add_cflags -fstrict-overflow -OPT:wrap_around_unsafe_opt=OFF
    disable inline_asm
elif enabled_any msvc icl; then
    enabled x86_32 && disable aligned_stack
    enabled_all x86_32 debug && add_cflags -Oy-
    enabled debug && add_ldflags -debug
    enable pragma_deprecated
    if enabled icl; then
        # -Qansi-alias is basically -fstrict-aliasing, but does not work
        # (correctly) on icl 13.x.
        check_cpp_condition "windows.h" "__ICL < 1300 || __ICL >= 1400" &&
            add_cflags -Qansi-alias
        # Some inline asm is not compilable in debug
        if enabled debug; then
            disable ebp_available
            disable ebx_available
        fi
    fi
    # msvcrt10 x64 incorrectly enables log2, only msvcrt12 (MSVC 2013) onwards actually has log2.
    check_cpp_condition crtversion.h "_VC_CRT_MAJOR_VERSION >= 12" || disable log2
    # The CRT headers contain __declspec(restrict) in a few places, but if redefining
    # restrict, this might break. MSVC 2010 and 2012 fail with __declspec(__restrict)
    # (as it ends up if the restrict redefine is done before including stdlib.h), while
    # MSVC 2013 and newer can handle it fine.
    # If this declspec fails, force including stdlib.h before the restrict redefinition
    # happens in config.h.
    if [ $_restrict != restrict ]; then
        check_cc <<EOF || add_cflags -FIstdlib.h
__declspec($_restrict) void* foo(int);
EOF
    fi
    # the new SSA optimzer in VS2015 U3 is mis-optimizing some parts of the code
    # Issue has been fixed in MSVC v19.00.24218.
    check_cpp_condition windows.h "_MSC_FULL_VER >= 190024218" ||
        check_cflags -d2SSAOptimizer-
    # enable utf-8 source processing on VS2015 U2 and newer
    check_cpp_condition windows.h "_MSC_FULL_VER >= 190023918" &&
        add_cflags -utf-8
fi

for pfx in "" host_; do
    varname=${pfx%_}cc_type
    eval "type=\$$varname"
    if [ "$type" = "msvc" ]; then
        check_${pfx}cc <<EOF || add_${pfx}cflags -Dinline=__inline
static inline int foo(int a) { return a; }
EOF
    fi
done

case $as_type in
    clang)
        add_asflags -Qunused-arguments
    ;;
esac

case $ld_type in
    clang)
        check_ldflags -Qunused-arguments
    ;;
esac

enable frame_thread_encoder

enabled asm || { arch=c; disable $ARCH_LIST $ARCH_EXT_LIST; }

check_deps $CONFIG_LIST       \
           $CONFIG_EXTRA      \
           $HAVE_LIST         \
           $ALL_COMPONENTS    \

enabled threads && ! enabled pthreads && ! enabled atomics_native && die "non pthread threading without atomics not supported, try adding --enable-pthreads or --cpu=i486 or higher if you are on x86"


if test $target_os = "haiku"; then
    disable memalign
    disable posix_memalign
fi

flatten_extralibs(){
    unset nested_entries
    list_name=$1
    eval list=\$${1}
    for entry in $list; do
        entry_copy=$entry
        resolve entry_copy
        append nested_entries $(filter '*_extralibs' $entry_copy)
        flat_entries=$(filter_out '*_extralibs' $entry_copy)
        eval $entry="\$flat_entries"
    done
    append $list_name "$nested_entries"

    resolve nested_entries
    if test -n "$(filter '*_extralibs' $nested_entries)"; then
        flatten_extralibs $list_name
    fi
}

for linkunit in $LIBRARY_LIST; do
    unset current_extralibs
    eval components=\$$(toupper ${linkunit})_COMPONENTS_LIST
    for comp in ${components}; do
        enabled $comp || continue
        comp_extralibs="${comp}_extralibs"
        append current_extralibs $comp_extralibs
    done
    eval prepend ${linkunit}_extralibs $current_extralibs
done

for linkunit in $LIBRARY_LIST $PROGRAM_LIST $EXTRALIBS_LIST; do
    flatten_extralibs ${linkunit}_extralibs
    unique  ${linkunit}_extralibs
    resolve ${linkunit}_extralibs
    eval ${linkunit}_extralibs=\$\(\$ldflags_filter \$${linkunit}_extralibs\)
done

map 'enabled $v && intrinsics=${v#intrinsics_}' $INTRINSICS_LIST

for thread in $THREADS_LIST; do
    if enabled $thread; then
        test -n "$thread_type" &&
            die "ERROR: Only one thread type must be selected." ||
            thread_type="$thread"
    fi
done

if disabled stdatomic; then
    if enabled atomics_gcc; then
        add_cppflags '-I\$(SRC_PATH)/compat/atomics/gcc'
    elif enabled atomics_win32; then
        add_cppflags '-I\$(SRC_PATH)/compat/atomics/win32'
    elif enabled atomics_suncc; then
        add_cppflags '-I\$(SRC_PATH)/compat/atomics/suncc'
    elif enabled pthreads; then
        add_compat atomics/pthread/stdatomic.o
        add_cppflags '-I\$(SRC_PATH)/compat/atomics/pthread'
    else
        enabled threads && die "Threading is enabled, but no atomics are available"
        add_cppflags '-I\$(SRC_PATH)/compat/atomics/dummy'
    fi
fi

# Check if requested libraries were found.
for lib in $AUTODETECT_LIBS; do
    requested $lib && ! enabled $lib && die "ERROR: $lib requested but not found";
done

enabled zlib && add_cppflags -DZLIB_CONST

# conditional library dependencies, in linking order
enabled afftfilt_filter     && prepend avfilter_deps "avcodec"
enabled afir_filter         && prepend avfilter_deps "avcodec"
enabled amovie_filter       && prepend avfilter_deps "avformat avcodec"
enabled aresample_filter    && prepend avfilter_deps "swresample"
enabled atempo_filter       && prepend avfilter_deps "avcodec"
enabled cover_rect_filter   && prepend avfilter_deps "avformat avcodec"
enabled ebur128_filter && enabled swresample && prepend avfilter_deps "swresample"
enabled elbg_filter         && prepend avfilter_deps "avcodec"
enabled fftfilt_filter      && prepend avfilter_deps "avcodec"
enabled find_rect_filter    && prepend avfilter_deps "avformat avcodec"
enabled firequalizer_filter && prepend avfilter_deps "avcodec"
enabled mcdeint_filter      && prepend avfilter_deps "avcodec"
enabled movie_filter    && prepend avfilter_deps "avformat avcodec"
enabled pan_filter          && prepend avfilter_deps "swresample"
enabled pp_filter           && prepend avfilter_deps "postproc"
enabled removelogo_filter   && prepend avfilter_deps "avformat avcodec swscale"
enabled resample_filter && prepend avfilter_deps "avresample"
enabled sab_filter          && prepend avfilter_deps "swscale"
enabled scale_filter    && prepend avfilter_deps "swscale"
enabled scale2ref_filter    && prepend avfilter_deps "swscale"
enabled sofalizer_filter    && prepend avfilter_deps "avcodec"
enabled showcqt_filter      && prepend avfilter_deps "avformat avcodec swscale"
enabled showfreqs_filter    && prepend avfilter_deps "avcodec"
enabled showspectrum_filter && prepend avfilter_deps "avcodec"
enabled signature_filter    && prepend avfilter_deps "avcodec avformat"
enabled smartblur_filter    && prepend avfilter_deps "swscale"
enabled spectrumsynth_filter && prepend avfilter_deps "avcodec"
enabled spp_filter          && prepend avfilter_deps "avcodec"
enabled subtitles_filter    && prepend avfilter_deps "avformat avcodec"
enabled uspp_filter         && prepend avfilter_deps "avcodec"
enabled zoompan_filter      && prepend avfilter_deps "swscale"

enabled lavfi_indev         && prepend avdevice_deps "avfilter"

#FIXME
enabled sdl2_outdev     && add_cflags $(filter_out '-Dmain=SDL_main' $sdl2_cflags)

enabled opus_decoder    && prepend avcodec_deps "swresample"

expand_deps(){
    lib_deps=${1}_deps
    eval "deps=\$$lib_deps"
    append $lib_deps $(map 'eval echo \$${v}_deps' $deps)
    unique $lib_deps
}

#we have to remove gpl from the deps here as some code assumes all lib deps are libs
postproc_deps="$(filter_out 'gpl' $postproc_deps)"

map 'expand_deps $v' $LIBRARY_LIST

license="LGPL version 2.1 or later"
if enabled nonfree; then
    license="nonfree and unredistributable"
elif enabled gplv3; then
    license="GPL version 3 or later"
elif enabled lgplv3; then
    license="LGPL version 3 or later"
elif enabled gpl; then
    license="GPL version 2 or later"
fi

if test "$quiet" != "yes"; then

echo "install prefix            $prefix"
echo "source path               $source_path"
echo "C compiler                $cc"
echo "C library                 $libc_type"
if test "$host_cc" != "$cc"; then
    echo "host C compiler           $host_cc"
    echo "host C library            $host_libc_type"
fi
echo "ARCH                      $arch ($cpu)"
if test "$build_suffix" != ""; then
    echo "build suffix              $build_suffix"
fi
if test "$progs_suffix" != ""; then
    echo "progs suffix              $progs_suffix"
fi
if test "$extra_version" != ""; then
    echo "version string suffix     $extra_version"
fi
echo "big-endian                ${bigendian-no}"
echo "runtime cpu detection     ${runtime_cpudetect-no}"
if enabled x86; then
    echo "standalone assembly       ${x86asm-no}"
    echo "x86 assembler             ${x86asmexe}"
    echo "MMX enabled               ${mmx-no}"
    echo "MMXEXT enabled            ${mmxext-no}"
    echo "3DNow! enabled            ${amd3dnow-no}"
    echo "3DNow! extended enabled   ${amd3dnowext-no}"
    echo "SSE enabled               ${sse-no}"
    echo "SSSE3 enabled             ${ssse3-no}"
    echo "AESNI enabled             ${aesni-no}"
    echo "AVX enabled               ${avx-no}"
    echo "AVX2 enabled              ${avx2-no}"
    echo "XOP enabled               ${xop-no}"
    echo "FMA3 enabled              ${fma3-no}"
    echo "FMA4 enabled              ${fma4-no}"
    echo "i686 features enabled     ${i686-no}"
    echo "CMOV is fast              ${fast_cmov-no}"
    echo "EBX available             ${ebx_available-no}"
    echo "EBP available             ${ebp_available-no}"
fi
if enabled aarch64; then
    echo "NEON enabled              ${neon-no}"
    echo "VFP enabled               ${vfp-no}"
fi
if enabled arm; then
    echo "ARMv5TE enabled           ${armv5te-no}"
    echo "ARMv6 enabled             ${armv6-no}"
    echo "ARMv6T2 enabled           ${armv6t2-no}"
    echo "VFP enabled               ${vfp-no}"
    echo "NEON enabled              ${neon-no}"
    echo "THUMB enabled             ${thumb-no}"
fi
if enabled mips; then
    echo "MIPS FPU enabled          ${mipsfpu-no}"
    echo "MIPS DSP R1 enabled       ${mipsdsp-no}"
    echo "MIPS DSP R2 enabled       ${mipsdspr2-no}"
    echo "MIPS MSA enabled          ${msa-no}"
    echo "LOONGSON MMI enabled      ${mmi-no}"
fi
if enabled ppc; then
    echo "AltiVec enabled           ${altivec-no}"
    echo "VSX enabled               ${vsx-no}"
    echo "POWER8 enabled            ${power8-no}"
    echo "PPC 4xx optimizations     ${ppc4xx-no}"
    echo "dcbzl available           ${dcbzl-no}"
fi
echo "debug symbols             ${debug-no}"
echo "strip symbols             ${stripping-no}"
echo "optimize for size         ${small-no}"
echo "optimizations             ${optimizations-no}"
echo "static                    ${static-no}"
echo "shared                    ${shared-no}"
echo "postprocessing support    ${postproc-no}"
echo "network support           ${network-no}"
echo "threading support         ${thread_type-no}"
echo "safe bitstream reader     ${safe_bitstream_reader-no}"
echo "texi2html enabled         ${texi2html-no}"
echo "perl enabled              ${perl-no}"
echo "pod2man enabled           ${pod2man-no}"
echo "makeinfo enabled          ${makeinfo-no}"
echo "makeinfo supports HTML    ${makeinfo_html-no}"
test -n "$random_seed" &&
    echo "random seed               ${random_seed}"
echo

echo "External libraries:"
print_enabled '' $EXTERNAL_LIBRARY_LIST $EXTERNAL_AUTODETECT_LIBRARY_LIST | print_in_columns
echo

echo "External libraries providing hardware acceleration:"
print_enabled '' $HWACCEL_LIBRARY_LIST $HWACCEL_AUTODETECT_LIBRARY_LIST | print_in_columns
echo

echo "Libraries:"
print_enabled '' $LIBRARY_LIST | print_in_columns
echo

echo "Programs:"
print_enabled '' $PROGRAM_LIST | print_in_columns
echo

for type in decoder encoder hwaccel parser demuxer muxer protocol filter bsf indev outdev; do
    echo "Enabled ${type}s:"
    eval list=\$$(toupper $type)_LIST
    print_enabled '_*' $list | print_in_columns
    echo
done

if test -n "$ignore_tests"; then
    ignore_tests=$(echo $ignore_tests | tr ',' ' ')
    echo "Ignored FATE tests:"
    echo $ignore_tests | print_in_columns
    echo
fi

echo "License: $license"

fi # test "$quiet" != "yes"

if test -n "$WARNINGS"; then
    printf "\n%s%s$WARNINGS%s" "$warn_color" "$bold_color" "$reset_color"
    enabled fatal_warnings && exit 1
fi

test -e Makefile || echo "include $source_path/Makefile" > Makefile

esc(){
    echo "$*" | sed 's/%/%25/g;s/:/%3a/g'
}

echo "config:$arch:$subarch:$cpu:$target_os:$(esc $cc_ident):$(esc $FFMPEG_CONFIGURATION)" > ffbuild/config.fate

enabled stripping || strip="echo skipping strip"
enabled stripping || striptype=""

config_files="$TMPH ffbuild/config.mak doc/config.texi"

cat > ffbuild/config.mak <<EOF
# Automatically generated by configure - do not modify!
ifndef FFMPEG_CONFIG_MAK
FFMPEG_CONFIG_MAK=1
FFMPEG_CONFIGURATION=$FFMPEG_CONFIGURATION
prefix=$prefix
LIBDIR=\$(DESTDIR)$libdir
SHLIBDIR=\$(DESTDIR)$shlibdir
INCDIR=\$(DESTDIR)$incdir
BINDIR=\$(DESTDIR)$bindir
DATADIR=\$(DESTDIR)$datadir
DOCDIR=\$(DESTDIR)$docdir
MANDIR=\$(DESTDIR)$mandir
PKGCONFIGDIR=\$(DESTDIR)$pkgconfigdir
INSTALL_NAME_DIR=$install_name_dir
SRC_PATH=$source_path
SRC_LINK=$source_link
ifndef MAIN_MAKEFILE
SRC_PATH:=\$(SRC_PATH:.%=..%)
endif
CC_IDENT=$cc_ident
ARCH=$arch
INTRINSICS=$intrinsics
CC=$cc
CXX=$cxx
AS=$as
OBJCC=$objcc
LD=$ld
DEPCC=$dep_cc
DEPCCFLAGS=$DEPCCFLAGS \$(CPPFLAGS)
DEPAS=$as
DEPASFLAGS=$DEPASFLAGS \$(CPPFLAGS)
X86ASM=$x86asmexe
DEPX86ASM=$x86asmexe
DEPX86ASMFLAGS=\$(X86ASMFLAGS)
AR=$ar
ARFLAGS=$arflags
AR_O=$ar_o
AR_CMD=$ar
NM_CMD=$nm
RANLIB=$ranlib
STRIP=$strip
STRIPTYPE=$striptype
NVCC=$nvcc
CP=cp -p
LN_S=$ln_s
CPPFLAGS=$CPPFLAGS
CFLAGS=$CFLAGS
CXXFLAGS=$CXXFLAGS
OBJCFLAGS=$OBJCFLAGS
ASFLAGS=$ASFLAGS
NVCCFLAGS=$nvccflags
AS_C=$AS_C
AS_O=$AS_O
OBJCC_C=$OBJCC_C
OBJCC_E=$OBJCC_E
OBJCC_O=$OBJCC_O
CC_C=$CC_C
CC_E=$CC_E
CC_O=$CC_O
CXX_C=$CXX_C
CXX_O=$CXX_O
NVCC_C=$NVCC_C
NVCC_O=$NVCC_O
LD_O=$LD_O
X86ASM_O=$X86ASM_O
LD_LIB=$LD_LIB
LD_PATH=$LD_PATH
WINDRES=$windres
DEPWINDRES=$dep_cc
DOXYGEN=$doxygen
LDFLAGS=$LDFLAGS
LDEXEFLAGS=$LDEXEFLAGS
LDSOFLAGS=$LDSOFLAGS
SHFLAGS=$(echo $($ldflags_filter $SHFLAGS))
ASMSTRIPFLAGS=$ASMSTRIPFLAGS
X86ASMFLAGS=$X86ASMFLAGS
BUILDSUF=$build_suffix
PROGSSUF=$progs_suffix
FULLNAME=$FULLNAME
LIBPREF=$LIBPREF
LIBSUF=$LIBSUF
LIBNAME=$LIBNAME
SLIBPREF=$SLIBPREF
SLIBSUF=$SLIBSUF
EXESUF=$EXESUF
EXTRA_VERSION=$extra_version
CCDEP=$CCDEP
CXXDEP=$CXXDEP
CCDEP_FLAGS=$CCDEP_FLAGS
ASDEP=$ASDEP
ASDEP_FLAGS=$ASDEP_FLAGS
X86ASMDEP=$X86ASMDEP
X86ASMDEP_FLAGS=$X86ASMDEP_FLAGS
CC_DEPFLAGS=$CC_DEPFLAGS
AS_DEPFLAGS=$AS_DEPFLAGS
X86ASM_DEPFLAGS=$X86ASM_DEPFLAGS
HOSTCC=$host_cc
HOSTLD=$host_ld
HOSTCFLAGS=$host_cflags
HOSTCPPFLAGS=$host_cppflags
HOSTEXESUF=$HOSTEXESUF
HOSTLDFLAGS=$host_ldflags
HOSTEXTRALIBS=$host_extralibs
DEPHOSTCC=$host_cc
DEPHOSTCCFLAGS=$DEPHOSTCCFLAGS \$(HOSTCCFLAGS)
HOSTCCDEP=$HOSTCCDEP
HOSTCCDEP_FLAGS=$HOSTCCDEP_FLAGS
HOSTCC_DEPFLAGS=$HOSTCC_DEPFLAGS
HOSTCC_C=$HOSTCC_C
HOSTCC_O=$HOSTCC_O
HOSTLD_O=$HOSTLD_O
TARGET_EXEC=$target_exec $target_exec_args
TARGET_PATH=$target_path
TARGET_SAMPLES=${target_samples:-\$(SAMPLES)}
CFLAGS-ffplay=${sdl2_cflags}
CFLAGS_HEADERS=$CFLAGS_HEADERS
LIB_INSTALL_EXTRA_CMD=$LIB_INSTALL_EXTRA_CMD
EXTRALIBS=$extralibs
COMPAT_OBJS=$compat_objs
INSTALL=$install
SLIBNAME=${SLIBNAME}
SLIBNAME_WITH_VERSION=${SLIBNAME_WITH_VERSION}
SLIBNAME_WITH_MAJOR=${SLIBNAME_WITH_MAJOR}
SLIB_CREATE_DEF_CMD=${SLIB_CREATE_DEF_CMD}
SLIB_EXTRA_CMD=${SLIB_EXTRA_CMD}
SLIB_INSTALL_NAME=${SLIB_INSTALL_NAME}
SLIB_INSTALL_LINKS=${SLIB_INSTALL_LINKS}
SLIB_INSTALL_EXTRA_LIB=${SLIB_INSTALL_EXTRA_LIB}
SLIB_INSTALL_EXTRA_SHLIB=${SLIB_INSTALL_EXTRA_SHLIB}
VERSION_SCRIPT_POSTPROCESS_CMD=${VERSION_SCRIPT_POSTPROCESS_CMD}
SAMPLES:=${samples:-\$(FATE_SAMPLES)}
NOREDZONE_FLAGS=$noredzone_flags
LIBFUZZER_PATH=$libfuzzer_path
IGNORE_TESTS=$ignore_tests
EOF

map 'eval echo "${v}_FFLIBS=\$${v}_deps" >> ffbuild/config.mak' $LIBRARY_LIST

for entry in $LIBRARY_LIST $PROGRAM_LIST $EXTRALIBS_LIST; do
    eval echo "EXTRALIBS-${entry}=\$${entry}_extralibs" >> ffbuild/config.mak
done

cat > $TMPH <<EOF
/* Automatically generated by configure - do not modify! */
#ifndef FFMPEG_CONFIG_H
#define FFMPEG_CONFIG_H
#define FFMPEG_CONFIGURATION "$(c_escape $FFMPEG_CONFIGURATION)"
#define FFMPEG_LICENSE "$(c_escape $license)"
#define CONFIG_THIS_YEAR 2017
#define FFMPEG_DATADIR "$(eval c_escape $datadir)"
#define AVCONV_DATADIR "$(eval c_escape $datadir)"
#define CC_IDENT "$(c_escape ${cc_ident:-Unknown compiler})"
#define av_restrict $_restrict
#define EXTERN_PREFIX "${extern_prefix}"
#define EXTERN_ASM ${extern_prefix}
#define BUILDSUF "$build_suffix"
#define SLIBSUF "$SLIBSUF"
#define HAVE_MMX2 HAVE_MMXEXT
#define SWS_MAX_FILTER_SIZE $sws_max_filter_size
EOF

test -n "$assert_level" &&
    echo "#define ASSERT_LEVEL $assert_level" >>$TMPH

test -n "$malloc_prefix" &&
    echo "#define MALLOC_PREFIX $malloc_prefix" >>$TMPH

if enabled x86asm; then
    append config_files $TMPASM
    cat > $TMPASM <<EOF
; Automatically generated by configure - do not modify!
EOF
fi

enabled getenv || echo "#define getenv(x) NULL" >> $TMPH


mkdir -p doc
mkdir -p tests
mkdir -p tests/api
echo "@c auto-generated by configure - do not modify! " > doc/config.texi

print_config ARCH_   "$config_files" $ARCH_LIST
print_config HAVE_   "$config_files" $HAVE_LIST
print_config CONFIG_ "$config_files" $CONFIG_LIST       \
                                     $CONFIG_EXTRA      \
                                     $ALL_COMPONENTS    \

echo "#endif /* FFMPEG_CONFIG_H */" >> $TMPH
echo "endif # FFMPEG_CONFIG_MAK" >> ffbuild/config.mak

# Do not overwrite an unchanged config.h to avoid superfluous rebuilds.
cp_if_changed $TMPH config.h
touch ffbuild/.config

enabled x86asm && cp_if_changed $TMPASM config.asm

cat > $TMPH <<EOF
/* Generated by ffmpeg configure */
#ifndef AVUTIL_AVCONFIG_H
#define AVUTIL_AVCONFIG_H
EOF

print_config AV_HAVE_ $TMPH $HAVE_LIST_PUB

echo "#endif /* AVUTIL_AVCONFIG_H */" >> $TMPH

cp_if_changed $TMPH libavutil/avconfig.h

# generate the lists of enabled components
print_enabled_components(){
    file=$1
    struct_name=$2
    name=$3
    shift 3
    echo "static const $struct_name * const $name[] = {" > $TMPH
    for c in $*; do
        enabled $c && printf "    &ff_%s,\n" $c >> $TMPH
    done
    echo "    NULL };" >> $TMPH
    cp_if_changed $TMPH $file
}

print_enabled_components libavcodec/bsf_list.c AVBitStreamFilter bitstream_filters $BSF_LIST
print_enabled_components libavformat/protocol_list.c URLProtocol url_protocols $PROTOCOL_LIST

# Settings for pkg-config files

cat > $TMPH <<EOF
# Automatically generated by configure - do not modify!
shared=$shared
build_suffix=$build_suffix
prefix=$prefix
libdir=$libdir
incdir=$incdir
rpath=$(enabled rpath && echo "-Wl,-rpath,\${libdir}")
source_path=${source_path}
LIBPREF=${LIBPREF}
LIBSUF=${LIBSUF}
extralibs_avutil="$avutil_extralibs"
extralibs_avcodec="$avcodec_extralibs"
extralibs_avformat="$avformat_extralibs"
extralibs_avdevice="$avdevice_extralibs"
extralibs_avfilter="$avfilter_extralibs"
extralibs_avresample="$avresample_extralibs"
extralibs_postproc="$postproc_extralibs"
extralibs_swscale="$swscale_extralibs"
extralibs_swresample="$swresample_extralibs"
EOF

for lib in $LIBRARY_LIST; do
    lib_deps="$(eval echo \$${lib}_deps)"
    echo ${lib}_deps=\"$lib_deps\" >> $TMPH
done

cp_if_changed $TMPH ffbuild/config.sh<|MERGE_RESOLUTION|>--- conflicted
+++ resolved
@@ -3377,20 +3377,12 @@
 ranlib_default="ranlib"
 strip_default="strip"
 version_script='--version-script'
-<<<<<<< HEAD
+objformat="elf32"
 x86asmexe_default="nasm"
 windres_default="windres"
 nvcc_default="nvcc"
 nvccflags_default="-gencode arch=compute_30,code=sm_30 -O2"
 striptype="direct"
-=======
-objformat="elf32"
-
-# machine
-arch_default=$(uname -m)
-cpu="generic"
-intrinsics="none"
->>>>>>> d070b9b7
 
 # OS
 target_os_default=$(tolower $(uname -s))
@@ -4858,23 +4850,13 @@
     ;;
     x86)
         check_64bit x86_32 x86_64 'sizeof(void *) > 4'
-<<<<<<< HEAD
-        # Treat x32 as x64 for now. Note it also needs spic=$shared
+        # Treat x32 as x64 for now. Note it also needs pic if shared
         test "$subarch" = "x86_32" && check_cpp_condition stddef.h 'defined(__x86_64__)' &&
-            subarch=x86_64
-        if test "$subarch" = "x86_64"; then
-            spic=$shared
-=======
+            subarch=x86_64 && enable x86_64 && disable x86_32
         if enabled x86_64; then
             enabled shared && enable_weak pic
             objformat=elf64
->>>>>>> d070b9b7
         fi
-    ;;
-    ppc)
-        check_cc <<EOF && subarch="ppc64"
-        int test[(int)sizeof(char*) - 7];
-EOF
     ;;
 esac
 
