--- conflicted
+++ resolved
@@ -307,7 +307,6 @@
  */
 enum AVPixelFormat av_pix_fmt_swap_endianness(enum AVPixelFormat pix_fmt);
 
-<<<<<<< HEAD
 #define FF_LOSS_RESOLUTION  0x0001 /**< loss due to resolution change */
 #define FF_LOSS_DEPTH       0x0002 /**< loss due to color depth change */
 #define FF_LOSS_COLORSPACE  0x0004 /**< loss due to color space conversion */
@@ -357,7 +356,7 @@
  */
 enum AVPixelFormat av_find_best_pix_fmt_of_2(enum AVPixelFormat dst_pix_fmt1, enum AVPixelFormat dst_pix_fmt2,
                                              enum AVPixelFormat src_pix_fmt, int has_alpha, int *loss_ptr);
-=======
+
 /**
  * @return the name for provided color range or NULL if unknown.
  */
@@ -383,5 +382,4 @@
  */
 const char *av_chroma_location_name(enum AVChromaLocation location);
 
->>>>>>> 5a419b2d
 #endif /* AVUTIL_PIXDESC_H */