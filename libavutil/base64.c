/*
 * Copyright (c) 2006 Ryan Martell. (rdm4@martellventures.com)
 *
 * This file is part of FFmpeg.
 *
 * FFmpeg is free software; you can redistribute it and/or
 * modify it under the terms of the GNU Lesser General Public
 * License as published by the Free Software Foundation; either
 * version 2.1 of the License, or (at your option) any later version.
 *
 * FFmpeg is distributed in the hope that it will be useful,
 * but WITHOUT ANY WARRANTY; without even the implied warranty of
 * MERCHANTABILITY or FITNESS FOR A PARTICULAR PURPOSE.  See the GNU
 * Lesser General Public License for more details.
 *
 * You should have received a copy of the GNU Lesser General Public
 * License along with FFmpeg; if not, write to the Free Software
 * Foundation, Inc., 51 Franklin Street, Fifth Floor, Boston, MA 02110-1301 USA
 */

/**
 * @file
 * @brief Base64 encode/decode
 * @author Ryan Martell <rdm4@martellventures.com> (with lots of Michael)
 */

#include "common.h"
#include "base64.h"
#include "intreadwrite.h"
#include "timer.h"

/* ---------------- private code */
static const uint8_t map2[256] =
{
    0xfe, 0xff, 0xff, 0xff, 0xff, 0xff, 0xff, 0xff,
    0xff, 0xff, 0xff, 0xff, 0xff, 0xff, 0xff, 0xff,
    0xff, 0xff, 0xff, 0xff, 0xff, 0xff, 0xff, 0xff,
    0xff, 0xff, 0xff, 0xff, 0xff, 0xff, 0xff, 0xff,
    0xff, 0xff, 0xff, 0xff, 0xff, 0xff, 0xff, 0xff,
    0xff, 0xff, 0xff,

    0x3e, 0xff, 0xff, 0xff, 0x3f, 0x34, 0x35, 0x36,
    0x37, 0x38, 0x39, 0x3a, 0x3b, 0x3c, 0x3d, 0xff,
    0xff, 0xff, 0xfe, 0xff, 0xff, 0xff, 0x00, 0x01,
    0x02, 0x03, 0x04, 0x05, 0x06, 0x07, 0x08, 0x09,
    0x0a, 0x0b, 0x0c, 0x0d, 0x0e, 0x0f, 0x10, 0x11,
    0x12, 0x13, 0x14, 0x15, 0x16, 0x17, 0x18, 0x19,
    0xff, 0xff, 0xff, 0xff, 0xff, 0xff, 0x1a, 0x1b,
    0x1c, 0x1d, 0x1e, 0x1f, 0x20, 0x21, 0x22, 0x23,
    0x24, 0x25, 0x26, 0x27, 0x28, 0x29, 0x2a, 0x2b,
    0x2c, 0x2d, 0x2e, 0x2f, 0x30, 0x31, 0x32, 0x33,

                      0xff, 0xff, 0xff, 0xff, 0xff,
    0xff, 0xff, 0xff, 0xff, 0xff, 0xff, 0xff, 0xff,
    0xff, 0xff, 0xff, 0xff, 0xff, 0xff, 0xff, 0xff,
    0xff, 0xff, 0xff, 0xff, 0xff, 0xff, 0xff, 0xff,
    0xff, 0xff, 0xff, 0xff, 0xff, 0xff, 0xff, 0xff,
    0xff, 0xff, 0xff, 0xff, 0xff, 0xff, 0xff, 0xff,
    0xff, 0xff, 0xff, 0xff, 0xff, 0xff, 0xff, 0xff,
    0xff, 0xff, 0xff, 0xff, 0xff, 0xff, 0xff, 0xff,
    0xff, 0xff, 0xff, 0xff, 0xff, 0xff, 0xff, 0xff,
    0xff, 0xff, 0xff, 0xff, 0xff, 0xff, 0xff, 0xff,
    0xff, 0xff, 0xff, 0xff, 0xff, 0xff, 0xff, 0xff,
    0xff, 0xff, 0xff, 0xff, 0xff, 0xff, 0xff, 0xff,
    0xff, 0xff, 0xff, 0xff, 0xff, 0xff, 0xff, 0xff,
    0xff, 0xff, 0xff, 0xff, 0xff, 0xff, 0xff, 0xff,
    0xff, 0xff, 0xff, 0xff, 0xff, 0xff, 0xff, 0xff,
    0xff, 0xff, 0xff, 0xff, 0xff, 0xff, 0xff, 0xff,
    0xff, 0xff, 0xff, 0xff, 0xff, 0xff, 0xff, 0xff,
};

#define BASE64_DEC_STEP(i) do { \
    bits = map2[in[i]]; \
    if (bits & 0x80) \
        goto out ## i; \
    v = i ? (v << 6) + bits : bits; \
} while(0)

int av_base64_decode(uint8_t *out, const char *in_str, int out_size)
{
    uint8_t *dst = out;
    uint8_t *end = out + out_size;
    // no sign extension
    const uint8_t *in = in_str;
    unsigned bits = 0xff;
    unsigned v;

    while (end - dst > 3) {
        BASE64_DEC_STEP(0);
        BASE64_DEC_STEP(1);
        BASE64_DEC_STEP(2);
        BASE64_DEC_STEP(3);
        // Using AV_WB32 directly confuses compiler
        v = av_be2ne32(v << 8);
        AV_WN32(dst, v);
        dst += 3;
        in += 4;
    }
    if (end - dst) {
        BASE64_DEC_STEP(0);
        BASE64_DEC_STEP(1);
        BASE64_DEC_STEP(2);
        BASE64_DEC_STEP(3);
        *dst++ = v >> 16;
        if (end - dst)
            *dst++ = v >> 8;
        if (end - dst)
            *dst++ = v;
        in += 4;
    }
    while (1) {
        BASE64_DEC_STEP(0);
        in++;
        BASE64_DEC_STEP(0);
        in++;
        BASE64_DEC_STEP(0);
        in++;
        BASE64_DEC_STEP(0);
        in++;
    }

out3:
    *dst++ = v >> 10;
    v <<= 2;
out2:
    *dst++ = v >> 4;
out1:
out0:
    return bits & 1 ? AVERROR_INVALIDDATA : dst - out;
}

/*****************************************************************************
* b64_encode: Stolen from VLC's http.c.
* Simplified by Michael.
* Fixed edge cases and made it work from data (vs. strings) by Ryan.
*****************************************************************************/

char *av_base64_encode(char *out, int out_size, const uint8_t *in, int in_size)
{
    static const char b64[] =
        "ABCDEFGHIJKLMNOPQRSTUVWXYZabcdefghijklmnopqrstuvwxyz0123456789+/";
    char *ret, *dst;
    unsigned i_bits = 0;
    int i_shift = 0;
    int bytes_remaining = in_size;

    if (in_size >= UINT_MAX / 4 ||
        out_size < AV_BASE64_SIZE(in_size))
        return NULL;
    ret = dst = out;
    while (bytes_remaining > 3) {
        i_bits = AV_RB32(in);
        in += 3; bytes_remaining -= 3;
        *dst++ = b64[ i_bits>>26        ];
        *dst++ = b64[(i_bits>>20) & 0x3F];
        *dst++ = b64[(i_bits>>14) & 0x3F];
        *dst++ = b64[(i_bits>>8 ) & 0x3F];
    }
    i_bits = 0;
    while (bytes_remaining) {
        i_bits = (i_bits << 8) + *in++;
        bytes_remaining--;
        i_shift += 8;
    }
    while (i_shift > 0) {
        *dst++ = b64[(i_bits << 6 >> i_shift) & 0x3f];
        i_shift -= 6;
    }
    while ((dst - ret) & 3)
        *dst++ = '=';
    *dst = '\0';

    return ret;
<<<<<<< HEAD
}

#ifdef TEST
// LCOV_EXCL_START

#define MAX_DATA_SIZE    1024
#define MAX_ENCODED_SIZE 2048

static int test_encode_decode(const uint8_t *data, unsigned int data_size,
                              const char *encoded_ref)
{
    char  encoded[MAX_ENCODED_SIZE];
    uint8_t data2[MAX_DATA_SIZE];
    int data2_size, max_data2_size = MAX_DATA_SIZE;

    if (!av_base64_encode(encoded, MAX_ENCODED_SIZE, data, data_size)) {
        printf("Failed: cannot encode the input data\n");
        return 1;
    }
    if (encoded_ref && strcmp(encoded, encoded_ref)) {
        printf("Failed: encoded string differs from reference\n"
               "Encoded:\n%s\nReference:\n%s\n", encoded, encoded_ref);
        return 1;
    }

    if ((data2_size = av_base64_decode(data2, encoded, max_data2_size)) != data_size) {
        printf("Failed: cannot decode the encoded string\n"
               "Encoded:\n%s\n", encoded);
        return 1;
    }
    if ((data2_size = av_base64_decode(data2, encoded, data_size)) != data_size) {
        printf("Failed: cannot decode with minimal buffer\n"
               "Encoded:\n%s\n", encoded);
        return 1;
    }
    if (memcmp(data2, data, data_size)) {
        printf("Failed: encoded/decoded data differs from original data\n");
        return 1;
    }
    if (av_base64_decode(NULL, encoded, 0) != 0) {
        printf("Failed: decode to NULL buffer\n");
        return 1;
    }
    if (strlen(encoded)) {
        char *end = strchr(encoded, '=');
        if (!end)
            end = encoded + strlen(encoded) - 1;
        *end = '%';
        if (av_base64_decode(NULL, encoded, 0) >= 0) {
            printf("Failed: error detection\n");
            return 1;
        }
    }

    printf("Passed!\n");
    return 0;
}

int main(int argc, char ** argv)
{
    int i, error_count = 0;
    struct test {
        const uint8_t *data;
        const char *encoded_ref;
    } tests[] = {
        { "",        ""},
        { "1",       "MQ=="},
        { "22",      "MjI="},
        { "333",     "MzMz"},
        { "4444",    "NDQ0NA=="},
        { "55555",   "NTU1NTU="},
        { "666666",  "NjY2NjY2"},
        { "abc:def", "YWJjOmRlZg=="},
    };
    char in[1024], out[2048];

    printf("Encoding/decoding tests\n");
    for (i = 0; i < FF_ARRAY_ELEMS(tests); i++)
        error_count += test_encode_decode(tests[i].data, strlen(tests[i].data), tests[i].encoded_ref);

    if (argc>1 && !strcmp(argv[1], "-t")) {
        memset(in, 123, sizeof(in));
        for(i=0; i<10000; i++){
            START_TIMER
            av_base64_encode(out, sizeof(out), in, sizeof(in));
            STOP_TIMER("encode")
        }
        for(i=0; i<10000; i++){
            START_TIMER
            av_base64_decode(in, out, sizeof(in));
            STOP_TIMER("decode")
        }

        for(i=0; i<10000; i++){
            START_TIMER
            av_base64_decode(NULL, out, 0);
            STOP_TIMER("syntax check")
        }
    }

    if (error_count)
        printf("Error Count: %d.\n", error_count);

    return !!error_count;
}

// LCOV_EXCL_STOP
#endif
=======
}
>>>>>>> d12b5b2f
<|MERGE_RESOLUTION|>--- conflicted
+++ resolved
@@ -171,115 +171,4 @@
     *dst = '\0';
 
     return ret;
-<<<<<<< HEAD
-}
-
-#ifdef TEST
-// LCOV_EXCL_START
-
-#define MAX_DATA_SIZE    1024
-#define MAX_ENCODED_SIZE 2048
-
-static int test_encode_decode(const uint8_t *data, unsigned int data_size,
-                              const char *encoded_ref)
-{
-    char  encoded[MAX_ENCODED_SIZE];
-    uint8_t data2[MAX_DATA_SIZE];
-    int data2_size, max_data2_size = MAX_DATA_SIZE;
-
-    if (!av_base64_encode(encoded, MAX_ENCODED_SIZE, data, data_size)) {
-        printf("Failed: cannot encode the input data\n");
-        return 1;
-    }
-    if (encoded_ref && strcmp(encoded, encoded_ref)) {
-        printf("Failed: encoded string differs from reference\n"
-               "Encoded:\n%s\nReference:\n%s\n", encoded, encoded_ref);
-        return 1;
-    }
-
-    if ((data2_size = av_base64_decode(data2, encoded, max_data2_size)) != data_size) {
-        printf("Failed: cannot decode the encoded string\n"
-               "Encoded:\n%s\n", encoded);
-        return 1;
-    }
-    if ((data2_size = av_base64_decode(data2, encoded, data_size)) != data_size) {
-        printf("Failed: cannot decode with minimal buffer\n"
-               "Encoded:\n%s\n", encoded);
-        return 1;
-    }
-    if (memcmp(data2, data, data_size)) {
-        printf("Failed: encoded/decoded data differs from original data\n");
-        return 1;
-    }
-    if (av_base64_decode(NULL, encoded, 0) != 0) {
-        printf("Failed: decode to NULL buffer\n");
-        return 1;
-    }
-    if (strlen(encoded)) {
-        char *end = strchr(encoded, '=');
-        if (!end)
-            end = encoded + strlen(encoded) - 1;
-        *end = '%';
-        if (av_base64_decode(NULL, encoded, 0) >= 0) {
-            printf("Failed: error detection\n");
-            return 1;
-        }
-    }
-
-    printf("Passed!\n");
-    return 0;
-}
-
-int main(int argc, char ** argv)
-{
-    int i, error_count = 0;
-    struct test {
-        const uint8_t *data;
-        const char *encoded_ref;
-    } tests[] = {
-        { "",        ""},
-        { "1",       "MQ=="},
-        { "22",      "MjI="},
-        { "333",     "MzMz"},
-        { "4444",    "NDQ0NA=="},
-        { "55555",   "NTU1NTU="},
-        { "666666",  "NjY2NjY2"},
-        { "abc:def", "YWJjOmRlZg=="},
-    };
-    char in[1024], out[2048];
-
-    printf("Encoding/decoding tests\n");
-    for (i = 0; i < FF_ARRAY_ELEMS(tests); i++)
-        error_count += test_encode_decode(tests[i].data, strlen(tests[i].data), tests[i].encoded_ref);
-
-    if (argc>1 && !strcmp(argv[1], "-t")) {
-        memset(in, 123, sizeof(in));
-        for(i=0; i<10000; i++){
-            START_TIMER
-            av_base64_encode(out, sizeof(out), in, sizeof(in));
-            STOP_TIMER("encode")
-        }
-        for(i=0; i<10000; i++){
-            START_TIMER
-            av_base64_decode(in, out, sizeof(in));
-            STOP_TIMER("decode")
-        }
-
-        for(i=0; i<10000; i++){
-            START_TIMER
-            av_base64_decode(NULL, out, 0);
-            STOP_TIMER("syntax check")
-        }
-    }
-
-    if (error_count)
-        printf("Error Count: %d.\n", error_count);
-
-    return !!error_count;
-}
-
-// LCOV_EXCL_STOP
-#endif
-=======
-}
->>>>>>> d12b5b2f
+}