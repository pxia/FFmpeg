/*
 * Electronic Arts CMV Video Decoder
 * Copyright (c) 2007-2008 Peter Ross
 *
 * This file is part of FFmpeg.
 *
 * FFmpeg is free software; you can redistribute it and/or
 * modify it under the terms of the GNU Lesser General Public
 * License as published by the Free Software Foundation; either
 * version 2.1 of the License, or (at your option) any later version.
 *
 * FFmpeg is distributed in the hope that it will be useful,
 * but WITHOUT ANY WARRANTY; without even the implied warranty of
 * MERCHANTABILITY or FITNESS FOR A PARTICULAR PURPOSE.  See the GNU
 * Lesser General Public License for more details.
 *
 * You should have received a copy of the GNU Lesser General Public
 * License along with FFmpeg; if not, write to the Free Software
 * Foundation, Inc., 51 Franklin St, Fifth Floor, Boston, MA  02110-1301  USA
 */

/**
 * @file
 * Electronic Arts CMV Video Decoder
 * by Peter Ross (pross@xvid.org)
 *
 * Technical details here:
 * http://wiki.multimedia.cx/index.php?title=Electronic_Arts_CMV
 */

#include "libavutil/common.h"
#include "libavutil/intreadwrite.h"
#include "libavutil/imgutils.h"
#include "avcodec.h"
#include "internal.h"

typedef struct CmvContext {
    AVCodecContext *avctx;
    AVFrame *last_frame;   ///< last
    AVFrame *last2_frame;  ///< second-last
    int width, height;
    unsigned int palette[AVPALETTE_COUNT];
} CmvContext;

static av_cold int cmv_decode_init(AVCodecContext *avctx){
    CmvContext *s = avctx->priv_data;

    s->avctx = avctx;
    avctx->pix_fmt = AV_PIX_FMT_PAL8;

    s->last_frame  = av_frame_alloc();
    s->last2_frame = av_frame_alloc();
    if (!s->last_frame || !s->last2_frame) {
        av_frame_free(&s->last_frame);
        av_frame_free(&s->last2_frame);
        return AVERROR(ENOMEM);
    }

    return 0;
}

static void cmv_decode_intra(CmvContext * s, AVFrame *frame,
                             const uint8_t *buf, const uint8_t *buf_end)
{
    unsigned char *dst = frame->data[0];
    int i;

    for (i=0; i < s->avctx->height && buf_end - buf >= s->avctx->width; i++) {
        memcpy(dst, buf, s->avctx->width);
        dst += frame->linesize[0];
        buf += s->avctx->width;
    }
}

static void cmv_motcomp(unsigned char *dst, int dst_stride,
                        const unsigned char *src, int src_stride,
                        int x, int y,
                        int xoffset, int yoffset,
                        int width, int height){
    int i,j;

    for(j=y;j<y+4;j++)
    for(i=x;i<x+4;i++)
    {
        if (i+xoffset>=0 && i+xoffset<width &&
            j+yoffset>=0 && j+yoffset<height) {
            dst[j*dst_stride + i] = src[(j+yoffset)*src_stride + i+xoffset];
        }else{
            dst[j*dst_stride + i] = 0;
        }
    }
}

static void cmv_decode_inter(CmvContext *s, AVFrame *frame, const uint8_t *buf,
                             const uint8_t *buf_end)
{
    const uint8_t *raw = buf + (s->avctx->width*s->avctx->height/16);
    int x,y,i;

    i = 0;
    for(y=0; y<s->avctx->height/4; y++)
    for(x=0; x<s->avctx->width/4 && buf_end - buf > i; x++) {
        if (buf[i]==0xFF) {
            unsigned char *dst = frame->data[0] + (y*4)*frame->linesize[0] + x*4;
            if (raw+16<buf_end && *raw==0xFF) { /* intra */
                raw++;
                memcpy(dst, raw, 4);
                memcpy(dst +     frame->linesize[0], raw+4, 4);
                memcpy(dst + 2 * frame->linesize[0], raw+8, 4);
                memcpy(dst + 3 * frame->linesize[0], raw+12, 4);
                raw+=16;
            }else if(raw<buf_end) {  /* inter using second-last frame as reference */
                int xoffset = (*raw & 0xF) - 7;
                int yoffset = ((*raw >> 4)) - 7;
                if (s->last2_frame->data[0])
                    cmv_motcomp(frame->data[0], frame->linesize[0],
                                s->last2_frame->data[0], s->last2_frame->linesize[0],
                                x*4, y*4, xoffset, yoffset, s->avctx->width, s->avctx->height);
                raw++;
            }
        }else{  /* inter using last frame as reference */
            int xoffset = (buf[i] & 0xF) - 7;
            int yoffset = ((buf[i] >> 4)) - 7;
            if (s->last_frame->data[0])
                cmv_motcomp(frame->data[0], frame->linesize[0],
                            s->last_frame->data[0], s->last_frame->linesize[0],
                            x*4, y*4, xoffset, yoffset, s->avctx->width, s->avctx->height);
        }
        i++;
    }
}

static int cmv_process_header(CmvContext *s, const uint8_t *buf, const uint8_t *buf_end)
{
    int pal_start, pal_count, i, ret;

    if(buf_end - buf < 16) {
        av_log(s->avctx, AV_LOG_WARNING, "truncated header\n");
        return AVERROR_INVALIDDATA;
    }

    s->width  = AV_RL16(&buf[4]);
    s->height = AV_RL16(&buf[6]);
<<<<<<< HEAD
    if (s->avctx->width!=s->width || s->avctx->height!=s->height) {
        avcodec_set_dimensions(s->avctx, s->width, s->height);
        av_frame_unref(s->last_frame);
        av_frame_unref(s->last2_frame);
    }
=======

    ret = ff_set_dimensions(s->avctx, s->width, s->height);
    if (ret < 0)
        return ret;
>>>>>>> d6da3729

    s->avctx->time_base.num = 1;
    s->avctx->time_base.den = AV_RL16(&buf[10]);

    pal_start = AV_RL16(&buf[12]);
    pal_count = AV_RL16(&buf[14]);

    buf += 16;
    for (i=pal_start; i<pal_start+pal_count && i<AVPALETTE_COUNT && buf_end - buf >= 3; i++) {
        s->palette[i] = 0xFFU << 24 | AV_RB24(buf);
        buf += 3;
    }

    return 0;
}

#define EA_PREAMBLE_SIZE 8
#define MVIh_TAG MKTAG('M', 'V', 'I', 'h')

static int cmv_decode_frame(AVCodecContext *avctx,
                            void *data, int *got_frame,
                            AVPacket *avpkt)
{
    const uint8_t *buf = avpkt->data;
    int buf_size = avpkt->size;
    CmvContext *s = avctx->priv_data;
    const uint8_t *buf_end = buf + buf_size;
    AVFrame *frame = data;
    int ret;

    if (buf_end - buf < EA_PREAMBLE_SIZE)
        return AVERROR_INVALIDDATA;

    if (AV_RL32(buf)==MVIh_TAG||AV_RB32(buf)==MVIh_TAG) {
<<<<<<< HEAD
        unsigned size = AV_RL32(buf + 4);
        cmv_process_header(s, buf+EA_PREAMBLE_SIZE, buf_end);
        if (size > buf_end - buf - EA_PREAMBLE_SIZE)
            return -1;
        buf += size;
=======
        ret = cmv_process_header(s, buf+EA_PREAMBLE_SIZE, buf_end);
        if (ret < 0)
            return ret;
        return buf_size;
>>>>>>> d6da3729
    }

    if (av_image_check_size(s->width, s->height, 0, s->avctx))
        return -1;

    if ((ret = ff_get_buffer(avctx, frame, AV_GET_BUFFER_FLAG_REF)) < 0)
        return ret;

    memcpy(frame->data[1], s->palette, AVPALETTE_SIZE);

    buf += EA_PREAMBLE_SIZE;
    if ((buf[0]&1)) {  // subtype
        cmv_decode_inter(s, frame, buf+2, buf_end);
        frame->key_frame = 0;
        frame->pict_type = AV_PICTURE_TYPE_P;
    }else{
        frame->key_frame = 1;
        frame->pict_type = AV_PICTURE_TYPE_I;
        cmv_decode_intra(s, frame, buf+2, buf_end);
    }

    av_frame_unref(s->last2_frame);
    av_frame_move_ref(s->last2_frame, s->last_frame);
    if ((ret = av_frame_ref(s->last_frame, frame)) < 0)
        return ret;

    *got_frame = 1;

    return buf_size;
}

static av_cold int cmv_decode_end(AVCodecContext *avctx){
    CmvContext *s = avctx->priv_data;

    av_frame_free(&s->last_frame);
    av_frame_free(&s->last2_frame);

    return 0;
}

AVCodec ff_eacmv_decoder = {
    .name           = "eacmv",
    .long_name      = NULL_IF_CONFIG_SMALL("Electronic Arts CMV video"),
    .type           = AVMEDIA_TYPE_VIDEO,
    .id             = AV_CODEC_ID_CMV,
    .priv_data_size = sizeof(CmvContext),
    .init           = cmv_decode_init,
    .close          = cmv_decode_end,
    .decode         = cmv_decode_frame,
    .capabilities   = CODEC_CAP_DR1,
};<|MERGE_RESOLUTION|>--- conflicted
+++ resolved
@@ -141,18 +141,13 @@
 
     s->width  = AV_RL16(&buf[4]);
     s->height = AV_RL16(&buf[6]);
-<<<<<<< HEAD
     if (s->avctx->width!=s->width || s->avctx->height!=s->height) {
-        avcodec_set_dimensions(s->avctx, s->width, s->height);
         av_frame_unref(s->last_frame);
         av_frame_unref(s->last2_frame);
-    }
-=======
-
-    ret = ff_set_dimensions(s->avctx, s->width, s->height);
-    if (ret < 0)
-        return ret;
->>>>>>> d6da3729
+        ret = ff_set_dimensions(s->avctx, s->width, s->height);
+        if (ret < 0)
+            return ret;
+    }
 
     s->avctx->time_base.num = 1;
     s->avctx->time_base.den = AV_RL16(&buf[10]);
@@ -187,18 +182,13 @@
         return AVERROR_INVALIDDATA;
 
     if (AV_RL32(buf)==MVIh_TAG||AV_RB32(buf)==MVIh_TAG) {
-<<<<<<< HEAD
         unsigned size = AV_RL32(buf + 4);
-        cmv_process_header(s, buf+EA_PREAMBLE_SIZE, buf_end);
+        ret = cmv_process_header(s, buf+EA_PREAMBLE_SIZE, buf_end);
+        if (ret < 0)
+            return ret;
         if (size > buf_end - buf - EA_PREAMBLE_SIZE)
             return -1;
         buf += size;
-=======
-        ret = cmv_process_header(s, buf+EA_PREAMBLE_SIZE, buf_end);
-        if (ret < 0)
-            return ret;
-        return buf_size;
->>>>>>> d6da3729
     }
 
     if (av_image_check_size(s->width, s->height, 0, s->avctx))
