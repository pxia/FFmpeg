--- conflicted
+++ resolved
@@ -2371,13 +2371,8 @@
     .capabilities   = CODEC_CAP_DR1 | CODEC_CAP_TRUNCATED | CODEC_CAP_DELAY |
                       CODEC_CAP_HWACCEL_VDPAU,
     .long_name      = NULL_IF_CONFIG_SMALL("MPEG-4 part 2 (VDPAU)"),
-<<<<<<< HEAD
-    .pix_fmts       = (const enum PixelFormat[]){ PIX_FMT_VDPAU_MPEG4,
-                                                  PIX_FMT_NONE },
-    .priv_class     = &mpeg4_vdpau_class,
-=======
     .pix_fmts       = (const enum AVPixelFormat[]){ AV_PIX_FMT_VDPAU_MPEG4,
                                                   AV_PIX_FMT_NONE },
->>>>>>> 716d413c
+    .priv_class     = &mpeg4_vdpau_class,
 };
 #endif