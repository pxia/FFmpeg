--- conflicted
+++ resolved
@@ -291,12 +291,7 @@
     .capabilities   = CODEC_CAP_DELAY | CODEC_CAP_SMALL_LAST_FRAME,
     .sample_fmts    = (const enum AVSampleFormat[]){ AV_SAMPLE_FMT_S16,
                                                      AV_SAMPLE_FMT_NONE },
-<<<<<<< HEAD
-    .long_name      = NULL_IF_CONFIG_SMALL("OpenCORE AMR-NB (Adaptive Multi-Rate Narrow-Band)"),
     .priv_class     = &amrnb_class,
-=======
-    .priv_class     = &class,
->>>>>>> b2bed932
 };
 #endif /* CONFIG_LIBOPENCORE_AMRNB_ENCODER */
 
