/*
 * H261 parser
 * Copyright (c) 2002-2004 Michael Niedermayer <michaelni@gmx.at>
 * Copyright (c) 2004 Maarten Daniels
 *
 * This file is part of FFmpeg.
 *
 * FFmpeg is free software; you can redistribute it and/or
 * modify it under the terms of the GNU Lesser General Public
 * License as published by the Free Software Foundation; either
 * version 2.1 of the License, or (at your option) any later version.
 *
 * FFmpeg is distributed in the hope that it will be useful,
 * but WITHOUT ANY WARRANTY; without even the implied warranty of
 * MERCHANTABILITY or FITNESS FOR A PARTICULAR PURPOSE.  See the GNU
 * Lesser General Public License for more details.
 *
 * You should have received a copy of the GNU Lesser General Public
 * License along with FFmpeg; if not, write to the Free Software
 * Foundation, Inc., 51 Franklin Street, Fifth Floor, Boston, MA 02110-1301 USA
 */

/**
 * @file
 * h261codec.
 */

#include "parser.h"

static int h261_find_frame_end(ParseContext *pc, AVCodecContext *avctx,
                               const uint8_t *buf, int buf_size)
{
    int vop_found, i, j;
    uint32_t state;

    vop_found = pc->frame_start_found;
    state     = pc->state;

    for (i = 0; i < buf_size && !vop_found; i++) {
        state = (state << 8) | buf[i];
        for (j = 0; j < 8; j++) {
            if (((state >> j) & 0xFFFFF0) == 0x000100) {
                vop_found = 1;
                break;
            }
        }
    }
    if (vop_found) {
        for (; i < buf_size; i++) {
            state = (state << 8) | buf[i];
            for (j = 0; j < 8; j++) {
                if (((state >> j) & 0xFFFFF0) == 0x000100) {
                    pc->frame_start_found = 0;
                    pc->state             = (state >> (3 * 8)) + 0xFF00;
                    return i - 2;
                }
            }
        }
    }

    pc->frame_start_found = vop_found;
    pc->state             = state;
    return END_NOT_FOUND;
}

static int h261_parse(AVCodecParserContext *s,
                      AVCodecContext *avctx,
                      const uint8_t **poutbuf, int *poutbuf_size,
                      const uint8_t *buf, int buf_size)
{
    ParseContext *pc = s->priv_data;
    int next;

<<<<<<< HEAD
    if (s->flags & PARSER_FLAG_COMPLETE_FRAMES) {
        next = buf_size;
    } else {
        next= h261_find_frame_end(pc,avctx, buf, buf_size);
        if (ff_combine_frame(pc, next, &buf, &buf_size) < 0) {
            *poutbuf = NULL;
            *poutbuf_size = 0;
            return buf_size;
        }
=======
    next = h261_find_frame_end(pc, avctx, buf, buf_size);
    if (ff_combine_frame(pc, next, &buf, &buf_size) < 0) {
        *poutbuf      = NULL;
        *poutbuf_size = 0;
        return buf_size;
>>>>>>> b78f81c8
    }
    *poutbuf      = buf;
    *poutbuf_size = buf_size;
    return next;
}

AVCodecParser ff_h261_parser = {
    .codec_ids      = { AV_CODEC_ID_H261 },
    .priv_data_size = sizeof(ParseContext),
    .parser_parse   = h261_parse,
    .parser_close   = ff_parse_close,
};<|MERGE_RESOLUTION|>--- conflicted
+++ resolved
@@ -71,23 +71,15 @@
     ParseContext *pc = s->priv_data;
     int next;
 
-<<<<<<< HEAD
     if (s->flags & PARSER_FLAG_COMPLETE_FRAMES) {
         next = buf_size;
     } else {
-        next= h261_find_frame_end(pc,avctx, buf, buf_size);
+        next = h261_find_frame_end(pc, avctx, buf, buf_size);
         if (ff_combine_frame(pc, next, &buf, &buf_size) < 0) {
-            *poutbuf = NULL;
+            *poutbuf      = NULL;
             *poutbuf_size = 0;
             return buf_size;
         }
-=======
-    next = h261_find_frame_end(pc, avctx, buf, buf_size);
-    if (ff_combine_frame(pc, next, &buf, &buf_size) < 0) {
-        *poutbuf      = NULL;
-        *poutbuf_size = 0;
-        return buf_size;
->>>>>>> b78f81c8
     }
     *poutbuf      = buf;
     *poutbuf_size = buf_size;
