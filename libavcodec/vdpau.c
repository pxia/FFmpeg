--- conflicted
+++ resolved
@@ -38,7 +38,6 @@
  * @{
  */
 
-<<<<<<< HEAD
 AVVDPAUContext *av_alloc_vdpaucontext(void)
 {
     return av_vdpau_alloc_context();
@@ -46,10 +45,7 @@
 
 MAKE_ACCESSORS(AVVDPAUContext, vdpau_hwaccel, AVVDPAU_Render2, render2)
 
-int ff_vdpau_common_start_frame(Picture *pic,
-=======
 int ff_vdpau_common_start_frame(struct vdpau_picture_context *pic_ctx,
->>>>>>> 7948a51b
                                 av_unused const uint8_t *buffer,
                                 av_unused uint32_t size)
 {
