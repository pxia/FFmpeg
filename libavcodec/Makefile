include $(SUBDIR)../config.mak

NAME = avcodec
FFLIBS = avutil

HEADERS = avcodec.h avfft.h dxva2.h vaapi.h vda.h vdpau.h version.h xvmc.h

OBJS = allcodecs.o                                                      \
       audioconvert.o                                                   \
       avpacket.o                                                       \
       bitstream.o                                                      \
       bitstream_filter.o                                               \
       dsputil.o                                                        \
       faanidct.o                                                       \
       fmtconvert.o                                                     \
       imgconvert.o                                                     \
       jrevdct.o                                                        \
       options.o                                                        \
       parser.o                                                         \
       raw.o                                                            \
       rawdec.o                                                         \
       resample.o                                                       \
       resample2.o                                                      \
       simple_idct.o                                                    \
       utils.o                                                          \

# parts needed for many different codecs
OBJS-$(CONFIG_AANDCT)                  += aandcttab.o
OBJS-$(CONFIG_AC3DSP)                  += ac3dsp.o
OBJS-$(CONFIG_CRYSTALHD)               += crystalhd.o
OBJS-$(CONFIG_ENCODERS)                += faandct.o jfdctfst.o jfdctint.o
OBJS-$(CONFIG_DCT)                     += dct.o dct32_fixed.o dct32_float.o
OBJS-$(CONFIG_DWT)                     += dwt.o
OBJS-$(CONFIG_DXVA2)                   += dxva2.o
FFT-OBJS-$(CONFIG_HARDCODED_TABLES)    += cos_tables.o cos_fixed_tables.o
OBJS-$(CONFIG_FFT)                     += avfft.o fft_fixed.o fft_float.o \
                                          $(FFT-OBJS-yes)
OBJS-$(CONFIG_GOLOMB)                  += golomb.o
OBJS-$(CONFIG_H264DSP)                 += h264dsp.o h264idct.o
OBJS-$(CONFIG_H264PRED)                += h264pred.o
OBJS-$(CONFIG_HUFFMAN)                 += huffman.o
OBJS-$(CONFIG_LPC)                     += lpc.o
OBJS-$(CONFIG_LSP)                     += lsp.o
OBJS-$(CONFIG_MDCT)                    += mdct_fixed.o mdct_float.o
OBJS-$(CONFIG_MPEGAUDIODSP)            += mpegaudiodsp.o                \
                                          mpegaudiodsp_fixed.o          \
                                          mpegaudiodsp_float.o
RDFT-OBJS-$(CONFIG_HARDCODED_TABLES)   += sin_tables.o
OBJS-$(CONFIG_RDFT)                    += rdft.o $(RDFT-OBJS-yes)
OBJS-$(CONFIG_SINEWIN)                 += sinewin.o
OBJS-$(CONFIG_VAAPI)                   += vaapi.o
OBJS-$(CONFIG_VDA)                     += vda.o
OBJS-$(CONFIG_VDPAU)                   += vdpau.o

# decoders/encoders/hardware accelerators
OBJS-$(CONFIG_A64MULTI_ENCODER)        += a64multienc.o elbg.o
OBJS-$(CONFIG_A64MULTI5_ENCODER)       += a64multienc.o elbg.o
OBJS-$(CONFIG_AAC_DECODER)             += aacdec.o aactab.o aacsbr.o aacps.o \
                                          aacadtsdec.o mpeg4audio.o kbdwin.o \
                                          sbrdsp.o
OBJS-$(CONFIG_AAC_ENCODER)             += aacenc.o aaccoder.o    \
                                          aacpsy.o aactab.o      \
                                          psymodel.o iirfilter.o \
                                          mpeg4audio.o kbdwin.o
OBJS-$(CONFIG_AASC_DECODER)            += aasc.o msrledec.o
OBJS-$(CONFIG_AC3_DECODER)             += ac3dec.o ac3dec_data.o ac3.o kbdwin.o
OBJS-$(CONFIG_AC3_ENCODER)             += ac3enc_float.o ac3enc.o ac3tab.o \
                                          ac3.o kbdwin.o
OBJS-$(CONFIG_AC3_FIXED_ENCODER)       += ac3enc_fixed.o ac3enc.o ac3tab.o ac3.o
OBJS-$(CONFIG_ALAC_DECODER)            += alac.o
OBJS-$(CONFIG_ALAC_ENCODER)            += alacenc.o
OBJS-$(CONFIG_ALS_DECODER)             += alsdec.o bgmc.o mpeg4audio.o
OBJS-$(CONFIG_AMRNB_DECODER)           += amrnbdec.o celp_filters.o   \
                                          celp_math.o acelp_filters.o \
                                          acelp_vectors.o             \
                                          acelp_pitch_delay.o
OBJS-$(CONFIG_AMRWB_DECODER)           += amrwbdec.o celp_filters.o   \
                                          celp_math.o acelp_filters.o \
                                          acelp_vectors.o             \
                                          acelp_pitch_delay.o lsp.o
OBJS-$(CONFIG_AMV_DECODER)             += sp5xdec.o mjpegdec.o mjpeg.o
OBJS-$(CONFIG_ANM_DECODER)             += anm.o
OBJS-$(CONFIG_ANSI_DECODER)            += ansi.o cga_data.o
OBJS-$(CONFIG_APE_DECODER)             += apedec.o
OBJS-$(CONFIG_ASS_DECODER)             += assdec.o ass.o ass_split.o
OBJS-$(CONFIG_ASS_ENCODER)             += assenc.o ass.o
OBJS-$(CONFIG_ASV1_DECODER)            += asv1.o mpeg12data.o
OBJS-$(CONFIG_ASV1_ENCODER)            += asv1.o mpeg12data.o
OBJS-$(CONFIG_ASV2_DECODER)            += asv1.o mpeg12data.o
OBJS-$(CONFIG_ASV2_ENCODER)            += asv1.o mpeg12data.o
OBJS-$(CONFIG_ATRAC1_DECODER)          += atrac1.o atrac.o
OBJS-$(CONFIG_ATRAC3_DECODER)          += atrac3.o atrac.o
OBJS-$(CONFIG_AURA_DECODER)            += cyuv.o
OBJS-$(CONFIG_AURA2_DECODER)           += aura.o
OBJS-$(CONFIG_AVRP_DECODER)            += r210dec.o
OBJS-$(CONFIG_AVRP_ENCODER)            += r210enc.o
OBJS-$(CONFIG_AVS_DECODER)             += avs.o
OBJS-$(CONFIG_AYUV_DECODER)            += v408dec.o
OBJS-$(CONFIG_AYUV_ENCODER)            += v408enc.o
OBJS-$(CONFIG_BETHSOFTVID_DECODER)     += bethsoftvideo.o
OBJS-$(CONFIG_BFI_DECODER)             += bfi.o
OBJS-$(CONFIG_BINK_DECODER)            += bink.o binkdsp.o
OBJS-$(CONFIG_BINKAUDIO_DCT_DECODER)   += binkaudio.o wma.o wma_common.o
OBJS-$(CONFIG_BINKAUDIO_RDFT_DECODER)  += binkaudio.o wma.o wma_common.o
OBJS-$(CONFIG_BINTEXT_DECODER)         += bintext.o cga_data.o
OBJS-$(CONFIG_BMP_DECODER)             += bmp.o msrledec.o
OBJS-$(CONFIG_BMP_ENCODER)             += bmpenc.o
OBJS-$(CONFIG_BMV_VIDEO_DECODER)       += bmv.o
OBJS-$(CONFIG_BMV_AUDIO_DECODER)       += bmv.o
OBJS-$(CONFIG_C93_DECODER)             += c93.o
OBJS-$(CONFIG_CAVS_DECODER)            += cavs.o cavsdec.o cavsdsp.o \
                                          mpeg12data.o mpegvideo.o
OBJS-$(CONFIG_CDGRAPHICS_DECODER)      += cdgraphics.o
OBJS-$(CONFIG_CDXL_DECODER)            += cdxl.o
OBJS-$(CONFIG_CINEPAK_DECODER)         += cinepak.o
OBJS-$(CONFIG_CLJR_DECODER)            += cljr.o
OBJS-$(CONFIG_CLJR_ENCODER)            += cljr.o
OBJS-$(CONFIG_COOK_DECODER)            += cook.o
OBJS-$(CONFIG_CSCD_DECODER)            += cscd.o
OBJS-$(CONFIG_CYUV_DECODER)            += cyuv.o
OBJS-$(CONFIG_DCA_DECODER)             += dca.o synth_filter.o dcadsp.o \
                                          dca_parser.o
OBJS-$(CONFIG_DCA_ENCODER)             += dcaenc.o
OBJS-$(CONFIG_DIRAC_DECODER)           += diracdec.o dirac.o diracdsp.o \
                                          dirac_arith.o mpeg12data.o dwt.o
OBJS-$(CONFIG_DFA_DECODER)             += dfa.o
OBJS-$(CONFIG_DNXHD_DECODER)           += dnxhddec.o dnxhddata.o
OBJS-$(CONFIG_DNXHD_ENCODER)           += dnxhdenc.o dnxhddata.o       \
                                          mpegvideo_enc.o motion_est.o \
                                          ratecontrol.o mpeg12data.o   \
                                          mpegvideo.o
OBJS-$(CONFIG_DPX_DECODER)             += dpx.o
OBJS-$(CONFIG_DPX_ENCODER)             += dpxenc.o
OBJS-$(CONFIG_DSICINAUDIO_DECODER)     += dsicinav.o
OBJS-$(CONFIG_DSICINVIDEO_DECODER)     += dsicinav.o
OBJS-$(CONFIG_DVBSUB_DECODER)          += dvbsubdec.o
OBJS-$(CONFIG_DVBSUB_ENCODER)          += dvbsub.o
OBJS-$(CONFIG_DVDSUB_DECODER)          += dvdsubdec.o
OBJS-$(CONFIG_DVDSUB_ENCODER)          += dvdsubenc.o
OBJS-$(CONFIG_DVVIDEO_DECODER)         += dv.o dvdata.o
OBJS-$(CONFIG_DVVIDEO_ENCODER)         += dv.o dvdata.o
OBJS-$(CONFIG_DXA_DECODER)             += dxa.o
OBJS-$(CONFIG_DXTORY_DECODER)          += dxtory.o
OBJS-$(CONFIG_EAC3_DECODER)            += eac3dec.o eac3_data.o
OBJS-$(CONFIG_EAC3_ENCODER)            += eac3enc.o ac3enc.o ac3enc_float.o \
                                          ac3tab.o ac3.o kbdwin.o eac3_data.o
OBJS-$(CONFIG_EACMV_DECODER)           += eacmv.o
OBJS-$(CONFIG_EAMAD_DECODER)           += eamad.o eaidct.o mpeg12.o \
                                          mpeg12data.o mpegvideo.o  \
                                          error_resilience.o
OBJS-$(CONFIG_EATGQ_DECODER)           += eatgq.o eaidct.o
OBJS-$(CONFIG_EATGV_DECODER)           += eatgv.o
OBJS-$(CONFIG_EATQI_DECODER)           += eatqi.o eaidct.o mpeg12.o \
                                          mpeg12data.o mpegvideo.o  \
                                          error_resilience.o
OBJS-$(CONFIG_EIGHTBPS_DECODER)        += 8bps.o
OBJS-$(CONFIG_EIGHTSVX_EXP_DECODER)    += 8svx.o
OBJS-$(CONFIG_EIGHTSVX_FIB_DECODER)    += 8svx.o
OBJS-$(CONFIG_EIGHTSVX_RAW_DECODER)    += 8svx.o
OBJS-$(CONFIG_ESCAPE124_DECODER)       += escape124.o
OBJS-$(CONFIG_ESCAPE130_DECODER)       += escape130.o
OBJS-$(CONFIG_FFV1_DECODER)            += ffv1.o rangecoder.o
OBJS-$(CONFIG_FFV1_ENCODER)            += ffv1.o rangecoder.o
OBJS-$(CONFIG_FFVHUFF_DECODER)         += huffyuv.o
OBJS-$(CONFIG_FFVHUFF_ENCODER)         += huffyuv.o
OBJS-$(CONFIG_FFWAVESYNTH_DECODER)     += ffwavesynth.o
OBJS-$(CONFIG_FLAC_DECODER)            += flacdec.o flacdata.o flac.o
OBJS-$(CONFIG_FLAC_ENCODER)            += flacenc.o flacdata.o flac.o vorbis_data.o
OBJS-$(CONFIG_FLASHSV_DECODER)         += flashsv.o
OBJS-$(CONFIG_FLASHSV_ENCODER)         += flashsvenc.o
OBJS-$(CONFIG_FLASHSV2_ENCODER)        += flashsv2enc.o
OBJS-$(CONFIG_FLASHSV2_DECODER)        += flashsv.o
OBJS-$(CONFIG_FLIC_DECODER)            += flicvideo.o
OBJS-$(CONFIG_FOURXM_DECODER)          += 4xm.o
OBJS-$(CONFIG_FRAPS_DECODER)           += fraps.o
OBJS-$(CONFIG_FRWU_DECODER)            += frwu.o
OBJS-$(CONFIG_G723_1_DECODER)          += g723_1.o acelp_vectors.o \
                                          celp_filters.o celp_math.o
OBJS-$(CONFIG_G723_1_ENCODER)          += g723_1.o
OBJS-$(CONFIG_G729_DECODER)            += g729dec.o lsp.o celp_math.o acelp_filters.o acelp_pitch_delay.o acelp_vectors.o g729postfilter.o
OBJS-$(CONFIG_GIF_DECODER)             += gifdec.o lzw.o
OBJS-$(CONFIG_GIF_ENCODER)             += gif.o lzwenc.o
OBJS-$(CONFIG_GSM_DECODER)             += gsmdec.o gsmdec_data.o msgsmdec.o
OBJS-$(CONFIG_GSM_MS_DECODER)          += gsmdec.o gsmdec_data.o msgsmdec.o
OBJS-$(CONFIG_H261_DECODER)            += h261dec.o h261.o \
                                          mpegvideo.o error_resilience.o
OBJS-$(CONFIG_H261_ENCODER)            += h261enc.o h261.o             \
                                          mpegvideo_enc.o motion_est.o \
                                          ratecontrol.o mpeg12data.o   \
                                          mpegvideo.o
OBJS-$(CONFIG_H263_DECODER)            += h263dec.o h263.o ituh263dec.o        \
                                          mpeg4video.o mpeg4videodec.o flvdec.o\
                                          intelh263dec.o mpegvideo.o           \
                                          error_resilience.o
OBJS-$(CONFIG_H263_VAAPI_HWACCEL)      += vaapi_mpeg4.o
OBJS-$(CONFIG_H263_ENCODER)            += mpegvideo_enc.o mpeg4video.o      \
                                          mpeg4videoenc.o motion_est.o      \
                                          ratecontrol.o h263.o ituh263enc.o \
                                          flvenc.o mpeg12data.o             \
                                          mpegvideo.o error_resilience.o
OBJS-$(CONFIG_H264_DECODER)            += h264.o                               \
                                          h264_loopfilter.o h264_direct.o      \
                                          cabac.o h264_sei.o h264_ps.o         \
                                          h264_refs.o h264_cavlc.o h264_cabac.o\
                                          mpegvideo.o error_resilience.o
OBJS-$(CONFIG_H264_DXVA2_HWACCEL)      += dxva2_h264.o
OBJS-$(CONFIG_H264_VAAPI_HWACCEL)      += vaapi_h264.o
OBJS-$(CONFIG_H264_VDA_HWACCEL)        += vda_h264.o
OBJS-$(CONFIG_HUFFYUV_DECODER)         += huffyuv.o
OBJS-$(CONFIG_HUFFYUV_ENCODER)         += huffyuv.o
OBJS-$(CONFIG_IDCIN_DECODER)           += idcinvideo.o
OBJS-$(CONFIG_IDF_DECODER)             += bintext.o cga_data.o
OBJS-$(CONFIG_IFF_BYTERUN1_DECODER)    += iff.o
OBJS-$(CONFIG_IFF_ILBM_DECODER)        += iff.o
OBJS-$(CONFIG_IMC_DECODER)             += imc.o
OBJS-$(CONFIG_INDEO2_DECODER)          += indeo2.o
OBJS-$(CONFIG_INDEO3_DECODER)          += indeo3.o
OBJS-$(CONFIG_INDEO4_DECODER)          += indeo4.o ivi_common.o ivi_dsp.o
OBJS-$(CONFIG_INDEO5_DECODER)          += indeo5.o ivi_common.o ivi_dsp.o
OBJS-$(CONFIG_INTERPLAY_DPCM_DECODER)  += dpcm.o
OBJS-$(CONFIG_INTERPLAY_VIDEO_DECODER) += interplayvideo.o
OBJS-$(CONFIG_JPEG2000_DECODER)        += j2kdec.o mqcdec.o mqc.o j2k.o j2k_dwt.o
OBJS-$(CONFIG_JPEG2000_ENCODER)        += j2kenc.o mqcenc.o mqc.o j2k.o j2k_dwt.o
OBJS-$(CONFIG_JPEGLS_DECODER)          += jpeglsdec.o jpegls.o \
                                          mjpegdec.o mjpeg.o
OBJS-$(CONFIG_JPEGLS_ENCODER)          += jpeglsenc.o jpegls.o
OBJS-$(CONFIG_JV_DECODER)              += jvdec.o
OBJS-$(CONFIG_KGV1_DECODER)            += kgv1dec.o
OBJS-$(CONFIG_KMVC_DECODER)            += kmvc.o
OBJS-$(CONFIG_LAGARITH_DECODER)        += lagarith.o lagarithrac.o
OBJS-$(CONFIG_LJPEG_ENCODER)           += ljpegenc.o mjpegenc.o mjpeg.o \
                                          mpegvideo_enc.o motion_est.o  \
                                          ratecontrol.o mpeg12data.o    \
                                          mpegvideo.o
OBJS-$(CONFIG_LOCO_DECODER)            += loco.o
OBJS-$(CONFIG_MACE3_DECODER)           += mace.o
OBJS-$(CONFIG_MACE6_DECODER)           += mace.o
OBJS-$(CONFIG_MDEC_DECODER)            += mdec.o mpeg12.o mpeg12data.o \
                                          mpegvideo.o error_resilience.o
OBJS-$(CONFIG_MIMIC_DECODER)           += mimic.o
OBJS-$(CONFIG_MJPEG_DECODER)           += mjpegdec.o mjpeg.o
OBJS-$(CONFIG_MJPEG_ENCODER)           += mjpegenc.o mjpeg.o           \
                                          mpegvideo_enc.o motion_est.o \
                                          ratecontrol.o mpeg12data.o   \
                                          mpegvideo.o
OBJS-$(CONFIG_MJPEGB_DECODER)          += mjpegbdec.o mjpegdec.o mjpeg.o
OBJS-$(CONFIG_MLP_DECODER)             += mlpdec.o mlpdsp.o
OBJS-$(CONFIG_MMVIDEO_DECODER)         += mmvideo.o
OBJS-$(CONFIG_MOTIONPIXELS_DECODER)    += motionpixels.o
OBJS-$(CONFIG_MP1_DECODER)             += mpegaudiodec.o mpegaudiodecheader.o \
                                          mpegaudio.o mpegaudiodata.o
OBJS-$(CONFIG_MP1FLOAT_DECODER)        += mpegaudiodec_float.o mpegaudiodecheader.o \
                                          mpegaudio.o mpegaudiodata.o
OBJS-$(CONFIG_MP2_DECODER)             += mpegaudiodec.o mpegaudiodecheader.o \
                                          mpegaudio.o mpegaudiodata.o
OBJS-$(CONFIG_MP2_ENCODER)             += mpegaudioenc.o mpegaudio.o \
                                          mpegaudiodata.o
OBJS-$(CONFIG_MP2FLOAT_DECODER)        += mpegaudiodec_float.o mpegaudiodecheader.o \
                                          mpegaudio.o mpegaudiodata.o
OBJS-$(CONFIG_MP3ADU_DECODER)          += mpegaudiodec.o mpegaudiodecheader.o \
                                          mpegaudio.o mpegaudiodata.o
OBJS-$(CONFIG_MP3ADUFLOAT_DECODER)     += mpegaudiodec_float.o mpegaudiodecheader.o \
                                          mpegaudio.o mpegaudiodata.o
OBJS-$(CONFIG_MP3ON4_DECODER)          += mpegaudiodec.o mpegaudiodecheader.o \
                                          mpegaudio.o mpegaudiodata.o         \
                                          mpeg4audio.o
OBJS-$(CONFIG_MP3ON4FLOAT_DECODER)     += mpegaudiodec_float.o mpegaudiodecheader.o \
                                          mpegaudio.o mpegaudiodata.o         \
                                          mpeg4audio.o
OBJS-$(CONFIG_MP3_DECODER)             += mpegaudiodec.o mpegaudiodecheader.o \
                                          mpegaudio.o mpegaudiodata.o
OBJS-$(CONFIG_MP3FLOAT_DECODER)        += mpegaudiodec_float.o mpegaudiodecheader.o \
                                          mpegaudio.o mpegaudiodata.o
OBJS-$(CONFIG_MPC7_DECODER)            += mpc7.o mpc.o mpegaudiodec.o      \
                                          mpegaudiodecheader.o mpegaudio.o \
                                          mpegaudiodata.o
OBJS-$(CONFIG_MPC8_DECODER)            += mpc8.o mpc.o mpegaudiodec.o      \
                                          mpegaudiodecheader.o mpegaudio.o \
                                          mpegaudiodata.o
OBJS-$(CONFIG_MPEGVIDEO_DECODER)       += mpeg12.o mpeg12data.o \
                                          mpegvideo.o error_resilience.o
OBJS-$(CONFIG_MPEG_XVMC_DECODER)       += mpegvideo_xvmc.o
OBJS-$(CONFIG_MPEG1VIDEO_DECODER)      += mpeg12.o mpeg12data.o \
                                          mpegvideo.o error_resilience.o
OBJS-$(CONFIG_MPEG1VIDEO_ENCODER)      += mpeg12enc.o mpegvideo_enc.o \
                                          timecode.o                  \
                                          motion_est.o ratecontrol.o  \
                                          mpeg12.o mpeg12data.o       \
                                          mpegvideo.o error_resilience.o
OBJS-$(CONFIG_MPEG2_DXVA2_HWACCEL)     += dxva2_mpeg2.o
OBJS-$(CONFIG_MPEG2_VAAPI_HWACCEL)     += vaapi_mpeg2.o
OBJS-$(CONFIG_MPEG2VIDEO_DECODER)      += mpeg12.o mpeg12data.o \
                                          mpegvideo.o error_resilience.o
OBJS-$(CONFIG_MPEG2VIDEO_ENCODER)      += mpeg12enc.o mpegvideo_enc.o \
                                          timecode.o                  \
                                          motion_est.o ratecontrol.o  \
                                          mpeg12.o mpeg12data.o       \
                                          mpegvideo.o error_resilience.o
OBJS-$(CONFIG_MPEG4_VAAPI_HWACCEL)     += vaapi_mpeg4.o
OBJS-$(CONFIG_MSMPEG4V1_DECODER)       += msmpeg4.o msmpeg4data.o
OBJS-$(CONFIG_MSMPEG4V2_DECODER)       += msmpeg4.o msmpeg4data.o h263dec.o \
                                          h263.o ituh263dec.o mpeg4videodec.o
OBJS-$(CONFIG_MSMPEG4V2_ENCODER)       += msmpeg4.o msmpeg4enc.o msmpeg4data.o \
                                          h263dec.o h263.o ituh263dec.o        \
                                          mpeg4videodec.o
OBJS-$(CONFIG_MSMPEG4V3_DECODER)       += msmpeg4.o msmpeg4data.o h263dec.o \
                                          h263.o ituh263dec.o mpeg4videodec.o
OBJS-$(CONFIG_MSMPEG4V3_ENCODER)       += msmpeg4.o msmpeg4enc.o msmpeg4data.o \
                                          h263dec.o h263.o ituh263dec.o        \
                                          mpeg4videodec.o
OBJS-$(CONFIG_MSRLE_DECODER)           += msrle.o msrledec.o
OBJS-$(CONFIG_MSVIDEO1_DECODER)        += msvideo1.o
OBJS-$(CONFIG_MSVIDEO1_ENCODER)        += msvideo1enc.o elbg.o
OBJS-$(CONFIG_MSZH_DECODER)            += lcldec.o
OBJS-$(CONFIG_MXPEG_DECODER)           += mxpegdec.o mjpegdec.o mjpeg.o
OBJS-$(CONFIG_NELLYMOSER_DECODER)      += nellymoserdec.o nellymoser.o
OBJS-$(CONFIG_NELLYMOSER_ENCODER)      += nellymoserenc.o nellymoser.o
OBJS-$(CONFIG_NUV_DECODER)             += nuv.o rtjpeg.o
OBJS-$(CONFIG_PAM_DECODER)             += pnmdec.o pnm.o
OBJS-$(CONFIG_PAM_ENCODER)             += pamenc.o pnm.o
OBJS-$(CONFIG_PBM_DECODER)             += pnmdec.o pnm.o
OBJS-$(CONFIG_PBM_ENCODER)             += pnmenc.o pnm.o
OBJS-$(CONFIG_PCX_DECODER)             += pcx.o
OBJS-$(CONFIG_PCX_ENCODER)             += pcxenc.o
OBJS-$(CONFIG_PGM_DECODER)             += pnmdec.o pnm.o
OBJS-$(CONFIG_PGM_ENCODER)             += pnmenc.o pnm.o
OBJS-$(CONFIG_PGMYUV_DECODER)          += pnmdec.o pnm.o
OBJS-$(CONFIG_PGMYUV_ENCODER)          += pnmenc.o pnm.o
OBJS-$(CONFIG_PGSSUB_DECODER)          += pgssubdec.o
OBJS-$(CONFIG_PICTOR_DECODER)          += pictordec.o cga_data.o
OBJS-$(CONFIG_PNG_DECODER)             += png.o pngdec.o pngdsp.o
OBJS-$(CONFIG_PNG_ENCODER)             += png.o pngenc.o
OBJS-$(CONFIG_PPM_DECODER)             += pnmdec.o pnm.o
OBJS-$(CONFIG_PPM_ENCODER)             += pnmenc.o pnm.o
OBJS-$(CONFIG_PRORES_DECODER)          += proresdec2.o
OBJS-$(CONFIG_PRORES_LGPL_DECODER)     += proresdec_lgpl.o proresdsp.o proresdata.o
OBJS-$(CONFIG_PRORES_ENCODER)          += proresenc_anatoliy.o
OBJS-$(CONFIG_PRORES_ANATOLIY_ENCODER) += proresenc_anatoliy.o
OBJS-$(CONFIG_PRORES_KOSTYA_ENCODER)   += proresenc_kostya.o proresdata.o proresdsp.o
OBJS-$(CONFIG_PTX_DECODER)             += ptx.o
OBJS-$(CONFIG_QCELP_DECODER)           += qcelpdec.o celp_math.o         \
                                          celp_filters.o acelp_vectors.o \
                                          acelp_filters.o
OBJS-$(CONFIG_QDM2_DECODER)            += qdm2.o mpegaudiodec.o            \
                                          mpegaudiodecheader.o mpegaudio.o \
                                          mpegaudiodata.o
OBJS-$(CONFIG_QDRAW_DECODER)           += qdrw.o
OBJS-$(CONFIG_QPEG_DECODER)            += qpeg.o
OBJS-$(CONFIG_QTRLE_DECODER)           += qtrle.o
OBJS-$(CONFIG_QTRLE_ENCODER)           += qtrleenc.o
OBJS-$(CONFIG_R10K_DECODER)            += r210dec.o
OBJS-$(CONFIG_R10K_ENCODER)            += r210enc.o
OBJS-$(CONFIG_R210_DECODER)            += r210dec.o
OBJS-$(CONFIG_R210_ENCODER)            += r210enc.o
OBJS-$(CONFIG_RA_144_DECODER)          += ra144dec.o ra144.o celp_filters.o
OBJS-$(CONFIG_RA_144_ENCODER)          += ra144enc.o ra144.o celp_filters.o
OBJS-$(CONFIG_RA_288_DECODER)          += ra288.o celp_math.o celp_filters.o
OBJS-$(CONFIG_RALF_DECODER)            += ralf.o
OBJS-$(CONFIG_RAWVIDEO_DECODER)        += rawdec.o
OBJS-$(CONFIG_RAWVIDEO_ENCODER)        += rawenc.o
OBJS-$(CONFIG_RL2_DECODER)             += rl2.o
OBJS-$(CONFIG_ROQ_DECODER)             += roqvideodec.o roqvideo.o
OBJS-$(CONFIG_ROQ_ENCODER)             += roqvideoenc.o roqvideo.o elbg.o
OBJS-$(CONFIG_ROQ_DPCM_DECODER)        += dpcm.o
OBJS-$(CONFIG_ROQ_DPCM_ENCODER)        += roqaudioenc.o
OBJS-$(CONFIG_RPZA_DECODER)            += rpza.o
OBJS-$(CONFIG_RV10_DECODER)            += rv10.o
OBJS-$(CONFIG_RV10_ENCODER)            += rv10enc.o
OBJS-$(CONFIG_RV20_DECODER)            += rv10.o
OBJS-$(CONFIG_RV20_ENCODER)            += rv20enc.o
OBJS-$(CONFIG_RV30_DECODER)            += rv30.o rv34.o rv30dsp.o rv34dsp.o \
                                          mpegvideo.o error_resilience.o
OBJS-$(CONFIG_RV40_DECODER)            += rv40.o rv34.o rv34dsp.o rv40dsp.o \
                                          mpegvideo.o error_resilience.o
OBJS-$(CONFIG_S302M_DECODER)           += s302m.o
OBJS-$(CONFIG_SGI_DECODER)             += sgidec.o
OBJS-$(CONFIG_SGI_ENCODER)             += sgienc.o rle.o
OBJS-$(CONFIG_SHORTEN_DECODER)         += shorten.o
OBJS-$(CONFIG_SIPR_DECODER)            += sipr.o acelp_pitch_delay.o \
                                          celp_math.o acelp_vectors.o \
                                          acelp_filters.o celp_filters.o \
                                          sipr16k.o
OBJS-$(CONFIG_SMACKAUD_DECODER)        += smacker.o
OBJS-$(CONFIG_SMACKER_DECODER)         += smacker.o
OBJS-$(CONFIG_SMC_DECODER)             += smc.o
OBJS-$(CONFIG_SNOW_DECODER)            += snowdec.o snow.o rangecoder.o
OBJS-$(CONFIG_SNOW_ENCODER)            += snowenc.o snow.o rangecoder.o    \
                                          motion_est.o ratecontrol.o       \
                                          h263.o mpegvideo.o               \
                                          error_resilience.o ituh263enc.o  \
                                          mpegvideo_enc.o mpeg12data.o
OBJS-$(CONFIG_SOL_DPCM_DECODER)        += dpcm.o
OBJS-$(CONFIG_SONIC_DECODER)           += sonic.o
OBJS-$(CONFIG_SONIC_ENCODER)           += sonic.o
OBJS-$(CONFIG_SONIC_LS_ENCODER)        += sonic.o
OBJS-$(CONFIG_SP5X_DECODER)            += sp5xdec.o mjpegdec.o mjpeg.o
OBJS-$(CONFIG_SRT_DECODER)             += srtdec.o ass.o
OBJS-$(CONFIG_SRT_ENCODER)             += srtenc.o ass_split.o
OBJS-$(CONFIG_SUNRAST_DECODER)         += sunrast.o
OBJS-$(CONFIG_SUNRAST_ENCODER)         += sunrastenc.o
OBJS-$(CONFIG_SVQ1_DECODER)            += svq1dec.o svq1.o h263.o \
                                          mpegvideo.o error_resilience.o
OBJS-$(CONFIG_SVQ1_ENCODER)            += svq1enc.o svq1.o    \
                                          motion_est.o h263.o \
                                          mpegvideo.o error_resilience.o \
                                          ituh263enc.o mpegvideo_enc.o   \
                                          ratecontrol.o mpeg12data.o
OBJS-$(CONFIG_SVQ3_DECODER)            += h264.o svq3.o                       \
                                          h264_loopfilter.o h264_direct.o     \
                                          h264_sei.o h264_ps.o h264_refs.o    \
                                          h264_cavlc.o h264_cabac.o cabac.o   \
                                          mpegvideo.o error_resilience.o      \
                                          svq1dec.o svq1.o h263.o
OBJS-$(CONFIG_TARGA_DECODER)           += targa.o
OBJS-$(CONFIG_TARGA_ENCODER)           += targaenc.o rle.o
OBJS-$(CONFIG_THEORA_DECODER)          += xiph.o
OBJS-$(CONFIG_THP_DECODER)             += mjpegdec.o mjpeg.o
OBJS-$(CONFIG_TIERTEXSEQVIDEO_DECODER) += tiertexseqv.o
OBJS-$(CONFIG_TIFF_DECODER)            += tiff.o lzw.o faxcompr.o
OBJS-$(CONFIG_TIFF_ENCODER)            += tiffenc.o rle.o lzwenc.o
OBJS-$(CONFIG_TMV_DECODER)             += tmv.o cga_data.o
OBJS-$(CONFIG_TRUEMOTION1_DECODER)     += truemotion1.o
OBJS-$(CONFIG_TRUEMOTION2_DECODER)     += truemotion2.o
OBJS-$(CONFIG_TRUESPEECH_DECODER)      += truespeech.o
OBJS-$(CONFIG_TSCC_DECODER)            += tscc.o msrledec.o
OBJS-$(CONFIG_TTA_DECODER)             += tta.o
OBJS-$(CONFIG_TWINVQ_DECODER)          += twinvq.o celp_math.o
OBJS-$(CONFIG_TXD_DECODER)             += txd.o s3tc.o
OBJS-$(CONFIG_ULTI_DECODER)            += ulti.o
OBJS-$(CONFIG_UTVIDEO_DECODER)         += utvideo.o
OBJS-$(CONFIG_V210_DECODER)            += v210dec.o
OBJS-$(CONFIG_V210_ENCODER)            += v210enc.o
OBJS-$(CONFIG_V308_DECODER)            += v308dec.o
OBJS-$(CONFIG_V308_ENCODER)            += v308enc.o
OBJS-$(CONFIG_V408_DECODER)            += v408dec.o
OBJS-$(CONFIG_V408_ENCODER)            += v408enc.o
OBJS-$(CONFIG_V410_DECODER)            += v410dec.o
OBJS-$(CONFIG_V410_ENCODER)            += v410enc.o
OBJS-$(CONFIG_V210X_DECODER)           += v210x.o
OBJS-$(CONFIG_VB_DECODER)              += vb.o
OBJS-$(CONFIG_VBLE_DECODER)            += vble.o
OBJS-$(CONFIG_VC1_DECODER)             += vc1dec.o vc1.o vc1data.o vc1dsp.o \
                                          msmpeg4.o msmpeg4data.o           \
                                          intrax8.o intrax8dsp.o
OBJS-$(CONFIG_VC1_DXVA2_HWACCEL)       += dxva2_vc1.o
OBJS-$(CONFIG_VC1_VAAPI_HWACCEL)       += vaapi_vc1.o
OBJS-$(CONFIG_VCR1_DECODER)            += vcr1.o
OBJS-$(CONFIG_VCR1_ENCODER)            += vcr1.o
OBJS-$(CONFIG_VMDAUDIO_DECODER)        += vmdav.o
OBJS-$(CONFIG_VMDVIDEO_DECODER)        += vmdav.o
OBJS-$(CONFIG_VMNC_DECODER)            += vmnc.o
OBJS-$(CONFIG_VORBIS_DECODER)          += vorbisdec.o vorbis.o \
                                          vorbis_data.o xiph.o
OBJS-$(CONFIG_VORBIS_ENCODER)          += vorbisenc.o vorbis.o \
                                          vorbis_data.o
OBJS-$(CONFIG_VP3_DECODER)             += vp3.o vp3dsp.o
OBJS-$(CONFIG_VP5_DECODER)             += vp5.o vp56.o vp56data.o vp56dsp.o \
                                          vp3dsp.o vp56rac.o
OBJS-$(CONFIG_VP6_DECODER)             += vp6.o vp56.o vp56data.o vp56dsp.o \
                                          vp3dsp.o vp6dsp.o vp56rac.o
OBJS-$(CONFIG_VP8_DECODER)             += vp8.o vp8dsp.o vp56rac.o
OBJS-$(CONFIG_VQA_DECODER)             += vqavideo.o
OBJS-$(CONFIG_WAVPACK_DECODER)         += wavpack.o
OBJS-$(CONFIG_WMALOSSLESS_DECODER)     += wmalosslessdec.o wma_common.o
OBJS-$(CONFIG_WMAPRO_DECODER)          += wmaprodec.o wma.o wma_common.o
OBJS-$(CONFIG_WMAV1_DECODER)           += wmadec.o wma.o wma_common.o aactab.o
OBJS-$(CONFIG_WMAV1_ENCODER)           += wmaenc.o wma.o wma_common.o aactab.o
OBJS-$(CONFIG_WMAV2_DECODER)           += wmadec.o wma.o wma_common.o aactab.o
OBJS-$(CONFIG_WMAV2_ENCODER)           += wmaenc.o wma.o wma_common.o aactab.o
OBJS-$(CONFIG_WMAVOICE_DECODER)        += wmavoice.o \
                                          celp_math.o celp_filters.o \
                                          acelp_vectors.o acelp_filters.o
OBJS-$(CONFIG_WMV1_DECODER)            += msmpeg4.o msmpeg4data.o
OBJS-$(CONFIG_WMV2_DECODER)            += wmv2dec.o wmv2.o        \
                                          msmpeg4.o msmpeg4data.o \
                                          intrax8.o intrax8dsp.o
OBJS-$(CONFIG_WMV2_ENCODER)            += wmv2enc.o wmv2.o \
                                          msmpeg4.o msmpeg4enc.o msmpeg4data.o \
                                          mpeg4videodec.o ituh263dec.o h263dec.o
OBJS-$(CONFIG_WNV1_DECODER)            += wnv1.o
OBJS-$(CONFIG_WS_SND1_DECODER)         += ws-snd1.o
OBJS-$(CONFIG_XAN_DPCM_DECODER)        += dpcm.o
OBJS-$(CONFIG_XAN_WC3_DECODER)         += xan.o
OBJS-$(CONFIG_XAN_WC4_DECODER)         += xxan.o
OBJS-$(CONFIG_XBIN_DECODER)            += bintext.o cga_data.o
OBJS-$(CONFIG_XBM_ENCODER)             += xbmenc.o
OBJS-$(CONFIG_XL_DECODER)              += xl.o
OBJS-$(CONFIG_XSUB_DECODER)            += xsubdec.o
OBJS-$(CONFIG_XSUB_ENCODER)            += xsubenc.o
OBJS-$(CONFIG_XWD_DECODER)             += xwddec.o
OBJS-$(CONFIG_XWD_ENCODER)             += xwdenc.o
OBJS-$(CONFIG_Y41P_DECODER)            += y41pdec.o
OBJS-$(CONFIG_Y41P_ENCODER)            += y41penc.o
OBJS-$(CONFIG_YOP_DECODER)             += yop.o
<<<<<<< HEAD
OBJS-$(CONFIG_YUV4_DECODER)            += yuv4dec.o
OBJS-$(CONFIG_YUV4_ENCODER)            += yuv4enc.o
=======
>>>>>>> 18ba94c6
OBJS-$(CONFIG_ZEROCODEC_DECODER)       += zerocodec.o
OBJS-$(CONFIG_ZLIB_DECODER)            += lcldec.o
OBJS-$(CONFIG_ZLIB_ENCODER)            += lclenc.o
OBJS-$(CONFIG_ZMBV_DECODER)            += zmbv.o
OBJS-$(CONFIG_ZMBV_ENCODER)            += zmbvenc.o

# (AD)PCM decoders/encoders
OBJS-$(CONFIG_PCM_ALAW_DECODER)           += pcm.o
OBJS-$(CONFIG_PCM_ALAW_ENCODER)           += pcm.o
OBJS-$(CONFIG_PCM_BLURAY_DECODER)         += pcm-mpeg.o
OBJS-$(CONFIG_PCM_DVD_DECODER)            += pcm.o
OBJS-$(CONFIG_PCM_DVD_ENCODER)            += pcm.o
OBJS-$(CONFIG_PCM_F32BE_DECODER)          += pcm.o
OBJS-$(CONFIG_PCM_F32BE_ENCODER)          += pcm.o
OBJS-$(CONFIG_PCM_F32LE_DECODER)          += pcm.o
OBJS-$(CONFIG_PCM_F32LE_ENCODER)          += pcm.o
OBJS-$(CONFIG_PCM_F64BE_DECODER)          += pcm.o
OBJS-$(CONFIG_PCM_F64BE_ENCODER)          += pcm.o
OBJS-$(CONFIG_PCM_F64LE_DECODER)          += pcm.o
OBJS-$(CONFIG_PCM_F64LE_ENCODER)          += pcm.o
OBJS-$(CONFIG_PCM_LXF_DECODER)            += pcm.o
OBJS-$(CONFIG_PCM_MULAW_DECODER)          += pcm.o
OBJS-$(CONFIG_PCM_MULAW_ENCODER)          += pcm.o
OBJS-$(CONFIG_PCM_S8_DECODER)             += pcm.o
OBJS-$(CONFIG_PCM_S8_ENCODER)             += pcm.o
OBJS-$(CONFIG_PCM_S8_PLANAR_DECODER)      += 8svx.o
OBJS-$(CONFIG_PCM_S16BE_DECODER)          += pcm.o
OBJS-$(CONFIG_PCM_S16BE_ENCODER)          += pcm.o
OBJS-$(CONFIG_PCM_S16LE_DECODER)          += pcm.o
OBJS-$(CONFIG_PCM_S16LE_ENCODER)          += pcm.o
OBJS-$(CONFIG_PCM_S16LE_PLANAR_DECODER)   += pcm.o
OBJS-$(CONFIG_PCM_S24BE_DECODER)          += pcm.o
OBJS-$(CONFIG_PCM_S24BE_ENCODER)          += pcm.o
OBJS-$(CONFIG_PCM_S24DAUD_DECODER)        += pcm.o
OBJS-$(CONFIG_PCM_S24DAUD_ENCODER)        += pcm.o
OBJS-$(CONFIG_PCM_S24LE_DECODER)          += pcm.o
OBJS-$(CONFIG_PCM_S24LE_ENCODER)          += pcm.o
OBJS-$(CONFIG_PCM_S32BE_DECODER)          += pcm.o
OBJS-$(CONFIG_PCM_S32BE_ENCODER)          += pcm.o
OBJS-$(CONFIG_PCM_S32LE_DECODER)          += pcm.o
OBJS-$(CONFIG_PCM_S32LE_ENCODER)          += pcm.o
OBJS-$(CONFIG_PCM_U8_DECODER)             += pcm.o
OBJS-$(CONFIG_PCM_U8_ENCODER)             += pcm.o
OBJS-$(CONFIG_PCM_U16BE_DECODER)          += pcm.o
OBJS-$(CONFIG_PCM_U16BE_ENCODER)          += pcm.o
OBJS-$(CONFIG_PCM_U16LE_DECODER)          += pcm.o
OBJS-$(CONFIG_PCM_U16LE_ENCODER)          += pcm.o
OBJS-$(CONFIG_PCM_U24BE_DECODER)          += pcm.o
OBJS-$(CONFIG_PCM_U24BE_ENCODER)          += pcm.o
OBJS-$(CONFIG_PCM_U24LE_DECODER)          += pcm.o
OBJS-$(CONFIG_PCM_U24LE_ENCODER)          += pcm.o
OBJS-$(CONFIG_PCM_U32BE_DECODER)          += pcm.o
OBJS-$(CONFIG_PCM_U32BE_ENCODER)          += pcm.o
OBJS-$(CONFIG_PCM_U32LE_DECODER)          += pcm.o
OBJS-$(CONFIG_PCM_U32LE_ENCODER)          += pcm.o
OBJS-$(CONFIG_PCM_ZORK_DECODER)           += pcm.o

OBJS-$(CONFIG_ADPCM_4XM_DECODER)          += adpcm.o adpcm_data.o
OBJS-$(CONFIG_ADPCM_ADX_DECODER)          += adxdec.o adx.o
OBJS-$(CONFIG_ADPCM_ADX_ENCODER)          += adxenc.o adx.o
OBJS-$(CONFIG_ADPCM_CT_DECODER)           += adpcm.o adpcm_data.o
OBJS-$(CONFIG_ADPCM_EA_DECODER)           += adpcm.o adpcm_data.o
OBJS-$(CONFIG_ADPCM_EA_MAXIS_XA_DECODER)  += adpcm.o adpcm_data.o
OBJS-$(CONFIG_ADPCM_EA_R1_DECODER)        += adpcm.o adpcm_data.o
OBJS-$(CONFIG_ADPCM_EA_R2_DECODER)        += adpcm.o adpcm_data.o
OBJS-$(CONFIG_ADPCM_EA_R3_DECODER)        += adpcm.o adpcm_data.o
OBJS-$(CONFIG_ADPCM_EA_XAS_DECODER)       += adpcm.o adpcm_data.o
OBJS-$(CONFIG_ADPCM_G722_DECODER)         += g722.o g722dec.o
OBJS-$(CONFIG_ADPCM_G722_ENCODER)         += g722.o g722enc.o
OBJS-$(CONFIG_ADPCM_G726_DECODER)         += g726.o
OBJS-$(CONFIG_ADPCM_G726_ENCODER)         += g726.o
OBJS-$(CONFIG_ADPCM_IMA_AMV_DECODER)      += adpcm.o adpcm_data.o
OBJS-$(CONFIG_ADPCM_IMA_APC_DECODER)      += adpcm.o adpcm_data.o
OBJS-$(CONFIG_ADPCM_IMA_DK3_DECODER)      += adpcm.o adpcm_data.o
OBJS-$(CONFIG_ADPCM_IMA_DK4_DECODER)      += adpcm.o adpcm_data.o
OBJS-$(CONFIG_ADPCM_IMA_EA_EACS_DECODER)  += adpcm.o adpcm_data.o
OBJS-$(CONFIG_ADPCM_IMA_EA_SEAD_DECODER)  += adpcm.o adpcm_data.o
OBJS-$(CONFIG_ADPCM_IMA_ISS_DECODER)      += adpcm.o adpcm_data.o
OBJS-$(CONFIG_ADPCM_IMA_QT_DECODER)       += adpcm.o adpcm_data.o
OBJS-$(CONFIG_ADPCM_IMA_QT_ENCODER)       += adpcmenc.o adpcm_data.o
OBJS-$(CONFIG_ADPCM_IMA_SMJPEG_DECODER)   += adpcm.o adpcm_data.o
OBJS-$(CONFIG_ADPCM_IMA_WAV_DECODER)      += adpcm.o adpcm_data.o
OBJS-$(CONFIG_ADPCM_IMA_WAV_ENCODER)      += adpcmenc.o adpcm_data.o
OBJS-$(CONFIG_ADPCM_IMA_WS_DECODER)       += adpcm.o adpcm_data.o
OBJS-$(CONFIG_ADPCM_MS_DECODER)           += adpcm.o adpcm_data.o
OBJS-$(CONFIG_ADPCM_MS_ENCODER)           += adpcmenc.o adpcm_data.o
OBJS-$(CONFIG_ADPCM_SBPRO_2_DECODER)      += adpcm.o adpcm_data.o
OBJS-$(CONFIG_ADPCM_SBPRO_3_DECODER)      += adpcm.o adpcm_data.o
OBJS-$(CONFIG_ADPCM_SBPRO_4_DECODER)      += adpcm.o adpcm_data.o
OBJS-$(CONFIG_ADPCM_SWF_DECODER)          += adpcm.o adpcm_data.o
OBJS-$(CONFIG_ADPCM_SWF_ENCODER)          += adpcmenc.o adpcm_data.o
OBJS-$(CONFIG_ADPCM_THP_DECODER)          += adpcm.o adpcm_data.o
OBJS-$(CONFIG_ADPCM_XA_DECODER)           += adpcm.o adpcm_data.o
OBJS-$(CONFIG_ADPCM_YAMAHA_DECODER)       += adpcm.o adpcm_data.o
OBJS-$(CONFIG_ADPCM_YAMAHA_ENCODER)       += adpcmenc.o adpcm_data.o

# libavformat dependencies
OBJS-$(CONFIG_ADTS_MUXER)              += mpeg4audio.o
OBJS-$(CONFIG_ADX_DEMUXER)             += adx.o
OBJS-$(CONFIG_CAF_DEMUXER)             += mpeg4audio.o mpegaudiodata.o
OBJS-$(CONFIG_DV_DEMUXER)              += dvdata.o
OBJS-$(CONFIG_DV_MUXER)                += dvdata.o timecode.o
OBJS-$(CONFIG_FLAC_DEMUXER)            += flacdec.o flacdata.o flac.o vorbis_data.o
OBJS-$(CONFIG_FLAC_MUXER)              += flacdec.o flacdata.o flac.o vorbis_data.o
OBJS-$(CONFIG_FLV_DEMUXER)             += mpeg4audio.o
OBJS-$(CONFIG_GXF_DEMUXER)             += mpeg12data.o
OBJS-$(CONFIG_IFF_DEMUXER)             += iff.o
OBJS-$(CONFIG_LATM_MUXER)              += mpeg4audio.o
OBJS-$(CONFIG_MATROSKA_AUDIO_MUXER)    += xiph.o mpeg4audio.o vorbis_data.o \
                                          flacdec.o flacdata.o flac.o
OBJS-$(CONFIG_MATROSKA_DEMUXER)        += mpeg4audio.o mpegaudiodata.o
OBJS-$(CONFIG_MATROSKA_MUXER)          += xiph.o mpeg4audio.o \
                                          flacdec.o flacdata.o flac.o \
                                          mpegaudiodata.o vorbis_data.o
OBJS-$(CONFIG_MP3_MUXER)               += mpegaudiodata.o mpegaudiodecheader.o
OBJS-$(CONFIG_MOV_DEMUXER)             += mpeg4audio.o mpegaudiodata.o ac3tab.o timecode.o
OBJS-$(CONFIG_MOV_MUXER)               += mpeg4audio.o mpegaudiodata.o
OBJS-$(CONFIG_MPEGTS_MUXER)            += mpegvideo.o mpeg4audio.o
OBJS-$(CONFIG_MPEGTS_DEMUXER)          += mpeg4audio.o mpegaudiodata.o
OBJS-$(CONFIG_MXF_MUXER)               += timecode.o
OBJS-$(CONFIG_NUT_MUXER)               += mpegaudiodata.o
OBJS-$(CONFIG_OGG_DEMUXER)             += flacdec.o flacdata.o flac.o \
                                          dirac.o mpeg12data.o vorbis_data.o
OBJS-$(CONFIG_OGG_MUXER)               += xiph.o flacdec.o flacdata.o flac.o \
                                          vorbis_data.o
OBJS-$(CONFIG_RTP_MUXER)               += mpeg4audio.o mpegvideo.o xiph.o
OBJS-$(CONFIG_SPDIF_DEMUXER)           += aacadtsdec.o mpeg4audio.o
OBJS-$(CONFIG_WEBM_MUXER)              += xiph.o mpeg4audio.o \
                                          flacdec.o flacdata.o flac.o \
                                          mpegaudiodata.o vorbis_data.o
OBJS-$(CONFIG_WTV_DEMUXER)             += mpeg4audio.o mpegaudiodata.o

# external codec libraries
OBJS-$(CONFIG_LIBAACPLUS_ENCODER)         += libaacplus.o
OBJS-$(CONFIG_LIBCELT_DECODER)            += libcelt_dec.o
OBJS-$(CONFIG_LIBDIRAC_DECODER)           += libdiracdec.o
OBJS-$(CONFIG_LIBFAAC_ENCODER)            += libfaac.o
OBJS-$(CONFIG_LIBGSM_DECODER)             += libgsm.o
OBJS-$(CONFIG_LIBGSM_ENCODER)             += libgsm.o
OBJS-$(CONFIG_LIBGSM_MS_DECODER)          += libgsm.o
OBJS-$(CONFIG_LIBGSM_MS_ENCODER)          += libgsm.o
OBJS-$(CONFIG_LIBMP3LAME_ENCODER)         += libmp3lame.o mpegaudiodecheader.o
OBJS-$(CONFIG_LIBOPENCORE_AMRNB_DECODER)  += libopencore-amr.o
OBJS-$(CONFIG_LIBOPENCORE_AMRNB_ENCODER)  += libopencore-amr.o
OBJS-$(CONFIG_LIBOPENCORE_AMRWB_DECODER)  += libopencore-amr.o
OBJS-$(CONFIG_LIBOPENJPEG_DECODER)        += libopenjpegdec.o
OBJS-$(CONFIG_LIBOPENJPEG_ENCODER)        += libopenjpegenc.o
OBJS-$(CONFIG_LIBSCHROEDINGER_DECODER)    += libschroedingerdec.o \
                                             libschroedinger.o    \
                                             libdirac_libschro.o
OBJS-$(CONFIG_LIBSCHROEDINGER_ENCODER)    += libschroedingerenc.o \
                                             libschroedinger.o    \
                                             libdirac_libschro.o
OBJS-$(CONFIG_LIBSPEEX_DECODER)           += libspeexdec.o
OBJS-$(CONFIG_LIBSPEEX_ENCODER)           += libspeexenc.o
OBJS-$(CONFIG_LIBSTAGEFRIGHT_H264_DECODER)+= libstagefright.o
OBJS-$(CONFIG_LIBTHEORA_ENCODER)          += libtheoraenc.o
OBJS-$(CONFIG_LIBUTVIDEO_DECODER)         += libutvideodec.o
OBJS-$(CONFIG_LIBUTVIDEO_ENCODER)         += libutvideoenc.o
OBJS-$(CONFIG_LIBVO_AACENC_ENCODER)       += libvo-aacenc.o mpeg4audio.o
OBJS-$(CONFIG_LIBVO_AMRWBENC_ENCODER)     += libvo-amrwbenc.o
OBJS-$(CONFIG_LIBVORBIS_ENCODER)          += libvorbis.o vorbis_data.o
OBJS-$(CONFIG_LIBVPX_DECODER)             += libvpxdec.o
OBJS-$(CONFIG_LIBVPX_ENCODER)             += libvpxenc.o
OBJS-$(CONFIG_LIBX264_ENCODER)            += libx264.o
OBJS-$(CONFIG_LIBXAVS_ENCODER)            += libxavs.o
OBJS-$(CONFIG_LIBXVID)                    += libxvidff.o libxvid_rc.o

# parsers
OBJS-$(CONFIG_AAC_PARSER)              += aac_parser.o aac_ac3_parser.o \
                                          aacadtsdec.o mpeg4audio.o
OBJS-$(CONFIG_AC3_PARSER)              += ac3_parser.o ac3tab.o \
                                          aac_ac3_parser.o
OBJS-$(CONFIG_ADX_PARSER)              += adx_parser.o adx.o
OBJS-$(CONFIG_CAVSVIDEO_PARSER)        += cavs_parser.o
OBJS-$(CONFIG_DCA_PARSER)              += dca_parser.o
OBJS-$(CONFIG_DIRAC_PARSER)            += dirac_parser.o
OBJS-$(CONFIG_DNXHD_PARSER)            += dnxhd_parser.o
OBJS-$(CONFIG_DVBSUB_PARSER)           += dvbsub_parser.o
OBJS-$(CONFIG_DVDSUB_PARSER)           += dvdsub_parser.o
OBJS-$(CONFIG_FLAC_PARSER)             += flac_parser.o flacdata.o flac.o \
                                          vorbis_data.o
OBJS-$(CONFIG_GSM_PARSER)              += gsm_parser.o
OBJS-$(CONFIG_H261_PARSER)             += h261_parser.o
OBJS-$(CONFIG_H263_PARSER)             += h263_parser.o
OBJS-$(CONFIG_H264_PARSER)             += h264_parser.o h264.o            \
                                          cabac.o                         \
                                          h264_refs.o h264_sei.o h264_direct.o \
                                          h264_loopfilter.o h264_cabac.o \
                                          h264_cavlc.o h264_ps.o \
                                          mpegvideo.o error_resilience.o
OBJS-$(CONFIG_AAC_LATM_PARSER)         += latm_parser.o
OBJS-$(CONFIG_MJPEG_PARSER)            += mjpeg_parser.o
OBJS-$(CONFIG_MLP_PARSER)              += mlp_parser.o mlp.o
OBJS-$(CONFIG_MPEG4VIDEO_PARSER)       += mpeg4video_parser.o h263.o \
                                          mpegvideo.o error_resilience.o \
                                          mpeg4videodec.o mpeg4video.o \
                                          ituh263dec.o h263dec.o
OBJS-$(CONFIG_MPEGAUDIO_PARSER)        += mpegaudio_parser.o \
                                          mpegaudiodecheader.o mpegaudiodata.o
OBJS-$(CONFIG_MPEGVIDEO_PARSER)        += mpegvideo_parser.o    \
                                          mpeg12.o mpeg12data.o \
                                          mpegvideo.o error_resilience.o
OBJS-$(CONFIG_PNM_PARSER)              += pnm_parser.o pnm.o
OBJS-$(CONFIG_RV30_PARSER)             += rv34_parser.o
OBJS-$(CONFIG_RV40_PARSER)             += rv34_parser.o
OBJS-$(CONFIG_VC1_PARSER)              += vc1_parser.o vc1.o vc1data.o \
                                          msmpeg4.o msmpeg4data.o mpeg4video.o \
                                          h263.o mpegvideo.o error_resilience.o
OBJS-$(CONFIG_VORBIS_PARSER)           += vorbis_parser.o xiph.o
OBJS-$(CONFIG_VP3_PARSER)              += vp3_parser.o
OBJS-$(CONFIG_VP8_PARSER)              += vp8_parser.o

# bitstream filters
OBJS-$(CONFIG_AAC_ADTSTOASC_BSF)          += aac_adtstoasc_bsf.o aacadtsdec.o \
                                             mpeg4audio.o
OBJS-$(CONFIG_CHOMP_BSF)                  += chomp_bsf.o
OBJS-$(CONFIG_DUMP_EXTRADATA_BSF)         += dump_extradata_bsf.o
OBJS-$(CONFIG_H264_MP4TOANNEXB_BSF)       += h264_mp4toannexb_bsf.o
OBJS-$(CONFIG_IMX_DUMP_HEADER_BSF)        += imx_dump_header_bsf.o
OBJS-$(CONFIG_MJPEG2JPEG_BSF)             += mjpeg2jpeg_bsf.o mjpeg.o
OBJS-$(CONFIG_MJPEGA_DUMP_HEADER_BSF)     += mjpega_dump_header_bsf.o
OBJS-$(CONFIG_MOV2TEXTSUB_BSF)            += movsub_bsf.o
OBJS-$(CONFIG_MP3_HEADER_COMPRESS_BSF)    += mp3_header_compress_bsf.o
OBJS-$(CONFIG_MP3_HEADER_DECOMPRESS_BSF)  += mp3_header_decompress_bsf.o \
                                             mpegaudiodata.o
OBJS-$(CONFIG_NOISE_BSF)                  += noise_bsf.o
OBJS-$(CONFIG_REMOVE_EXTRADATA_BSF)       += remove_extradata_bsf.o
OBJS-$(CONFIG_TEXT2MOVSUB_BSF)            += movsub_bsf.o

# thread libraries
OBJS-$(HAVE_PTHREADS)                  += pthread.o
OBJS-$(HAVE_W32THREADS)                += pthread.o
OBJS-$(HAVE_OS2THREADS)                += pthread.o

# inverse.o contains the ff_inverse table definition, which is used by
# the FASTDIV macro (from libavutil); since referencing the external
# table has a negative effect on performance, copy it in libavcodec as
# well.
OBJS-$(!CONFIG_SMALL)                  += inverse.o

SKIPHEADERS                            += %_tablegen.h                  \
                                          %_tables.h                    \
                                          aac_tablegen_decl.h           \
                                          fft-internal.h                \
                                          tableprint.h                  \
                                          $(ARCH)/vp56_arith.h
SKIPHEADERS-$(CONFIG_DXVA2)            += dxva2.h dxva2_internal.h
SKIPHEADERS-$(CONFIG_LIBDIRAC)         += libdirac.h
SKIPHEADERS-$(CONFIG_LIBSCHROEDINGER)  += libschroedinger.h
SKIPHEADERS-$(CONFIG_MPEG_XVMC_DECODER) += xvmc.h
SKIPHEADERS-$(CONFIG_VAAPI)            += vaapi_internal.h
SKIPHEADERS-$(CONFIG_VDA)              += vda_internal.h
SKIPHEADERS-$(CONFIG_VDPAU)            += vdpau.h
SKIPHEADERS-$(HAVE_W32THREADS)         += w32pthreads.h

TESTPROGS = cabac dct fft fft-fixed golomb iirfilter rangecoder snowenc
TESTPROGS-$(HAVE_MMX) += motion
TESTOBJS = dctref.o

HOSTPROGS = aac_tablegen aacps_tablegen cbrt_tablegen cos_tablegen      \
            dv_tablegen motionpixels_tablegen mpegaudio_tablegen        \
            pcm_tablegen qdm2_tablegen sinewin_tablegen

DIRS = alpha arm avr32 bfin mips ppc sh4 sparc x86

CLEANFILES = *_tables.c *_tables.h *_tablegen$(HOSTEXESUF)

$(SUBDIR)dct-test$(EXESUF): $(SUBDIR)dctref.o

TRIG_TABLES  = cos cos_fixed sin
TRIG_TABLES := $(TRIG_TABLES:%=$(SUBDIR)%_tables.c)

$(TRIG_TABLES): $(SUBDIR)%_tables.c: $(SUBDIR)cos_tablegen$(HOSTEXESUF)
	$(M)./$< $* > $@

ifdef CONFIG_SMALL
$(SUBDIR)%_tablegen$(HOSTEXESUF): HOSTCFLAGS += -DCONFIG_SMALL=1
else
$(SUBDIR)%_tablegen$(HOSTEXESUF): HOSTCFLAGS += -DCONFIG_SMALL=0
endif

GEN_HEADERS = cbrt_tables.h aacps_tables.h aac_tables.h dv_tables.h     \
              sinewin_tables.h mpegaudio_tables.h motionpixels_tables.h \
              pcm_tables.h qdm2_tables.h
GEN_HEADERS := $(addprefix $(SUBDIR), $(GEN_HEADERS))

$(GEN_HEADERS): $(SUBDIR)%_tables.h: $(SUBDIR)%_tablegen$(HOSTEXESUF)
	$(M)./$< > $@

ifdef CONFIG_HARDCODED_TABLES
$(SUBDIR)aacdec.o: $(SUBDIR)cbrt_tables.h
$(SUBDIR)aacps.o: $(SUBDIR)aacps_tables.h
$(SUBDIR)aactab.o: $(SUBDIR)aac_tables.h
$(SUBDIR)dv.o: $(SUBDIR)dv_tables.h
$(SUBDIR)sinewin.o: $(SUBDIR)sinewin_tables.h
$(SUBDIR)mpegaudiodec.o: $(SUBDIR)mpegaudio_tables.h
$(SUBDIR)mpegaudiodec_float.o: $(SUBDIR)mpegaudio_tables.h
$(SUBDIR)motionpixels.o: $(SUBDIR)motionpixels_tables.h
$(SUBDIR)pcm.o: $(SUBDIR)pcm_tables.h
$(SUBDIR)qdm2.o: $(SUBDIR)qdm2_tables.h
endif

CODEC_NAMES_SH := $(SRC_PATH)/$(SUBDIR)codec_names.sh
AVCODEC_H      := $(SRC_PATH)/$(SUBDIR)avcodec.h
$(SUBDIR)codec_names.h: $(CODEC_NAMES_SH) config.h $(AVCODEC_H)
	$(CC) $(CPPFLAGS) $(CFLAGS) -E $(AVCODEC_H) | \
	$(CODEC_NAMES_SH) config.h $@
$(SUBDIR)utils.o: $(SUBDIR)codec_names.h<|MERGE_RESOLUTION|>--- conflicted
+++ resolved
@@ -492,11 +492,8 @@
 OBJS-$(CONFIG_Y41P_DECODER)            += y41pdec.o
 OBJS-$(CONFIG_Y41P_ENCODER)            += y41penc.o
 OBJS-$(CONFIG_YOP_DECODER)             += yop.o
-<<<<<<< HEAD
 OBJS-$(CONFIG_YUV4_DECODER)            += yuv4dec.o
 OBJS-$(CONFIG_YUV4_ENCODER)            += yuv4enc.o
-=======
->>>>>>> 18ba94c6
 OBJS-$(CONFIG_ZEROCODEC_DECODER)       += zerocodec.o
 OBJS-$(CONFIG_ZLIB_DECODER)            += lcldec.o
 OBJS-$(CONFIG_ZLIB_ENCODER)            += lclenc.o
