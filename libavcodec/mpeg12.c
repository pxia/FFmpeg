--- conflicted
+++ resolved
@@ -1559,11 +1559,7 @@
     }
 
     if (s->progressive_sequence && !s->frame_pred_frame_dct) {
-<<<<<<< HEAD
-        av_log(s->avctx, AV_LOG_ERROR, "invalid frame_pred_frame_dct\n");
-=======
         av_log(s->avctx, AV_LOG_WARNING, "invalid frame_pred_frame_dct\n");
->>>>>>> 20234a4b
     }
 
     if (s->picture_structure == PICT_FRAME) {
