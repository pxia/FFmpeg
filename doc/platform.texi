\input texinfo @c -*- texinfo -*-
@documentencoding UTF-8

@settitle Platform Specific Information
@titlepage
@center @titlefont{Platform Specific Information}
@end titlepage

@top

@contents

@chapter Unix-like

Some parts of FFmpeg cannot be built with version 2.15 of the GNU
assembler which is still provided by a few AMD64 distributions. To
make sure your compiler really uses the required version of gas
after a binutils upgrade, run:

@example
$(gcc -print-prog-name=as) --version
@end example

If not, then you should install a different compiler that has no
hard-coded path to gas. In the worst case pass @code{--disable-asm}
to configure.

@section Advanced linking configuration

If you compiled FFmpeg libraries statically and you want to use them to
build your own shared library, you may need to force PIC support (with
@code{--enable-pic} during FFmpeg configure) and add the following option
to your project LDFLAGS:

@example
-Wl,-Bsymbolic
@end example

If your target platform requires position independent binaries, you should
pass the correct linking flag (e.g. @code{-pie}) to @code{--extra-ldexeflags}.

@section BSD

BSD make will not build FFmpeg, you need to install and use GNU Make
(@command{gmake}).

@section (Open)Solaris

GNU Make is required to build FFmpeg, so you have to invoke (@command{gmake}),
standard Solaris Make will not work. When building with a non-c99 front-end
(gcc, generic suncc) add either @code{--extra-libs=/usr/lib/values-xpg6.o}
or @code{--extra-libs=/usr/lib/64/values-xpg6.o} to the configure options
since the libc is not c99-compliant by default. The probes performed by
configure may raise an exception leading to the death of configure itself
due to a bug in the system shell. Simply invoke a different shell such as
bash directly to work around this:

@example
bash ./configure
@end example

@anchor{Darwin}
@section Darwin (Mac OS X, iPhone)

The toolchain provided with Xcode is sufficient to build the basic
unacelerated code.

Mac OS X on PowerPC or ARM (iPhone) requires a preprocessor from
@url{https://github.com/FFmpeg/gas-preprocessor} or
@url{https://github.com/yuvi/gas-preprocessor}(currently outdated) to build the optimized
assembly functions. Put the Perl script somewhere
in your PATH, FFmpeg's configure will pick it up automatically.

Mac OS X on amd64 and x86 requires @command{yasm} to build most of the
optimized assembly functions. @uref{http://www.finkproject.org/, Fink},
@uref{http://www.gentoo.org/proj/en/gentoo-alt/prefix/bootstrap-macos.xml, Gentoo Prefix},
@uref{https://mxcl.github.com/homebrew/, Homebrew}
or @uref{http://www.macports.org, MacPorts} can easily provide it.


@chapter DOS

Using a cross-compiler is preferred for various reasons.
@url{http://www.delorie.com/howto/djgpp/linux-x-djgpp.html}


@chapter OS/2

For information about compiling FFmpeg on OS/2 see
@url{http://www.edm2.com/index.php/FFmpeg}.


@chapter Windows

To get help and instructions for building FFmpeg under Windows, check out
the FFmpeg Windows Help Forum at @url{http://ffmpeg.zeranoe.com/forum/}.

@section Native Windows compilation using MinGW or MinGW-w64

FFmpeg can be built to run natively on Windows using the MinGW-w64
toolchain. Install the latest versions of MSYS2 and MinGW-w64 from
@url{http://msys2.github.io/} and/or @url{http://mingw-w64.sourceforge.net/}.
You can find detailed installation instructions in the download section and
the FAQ.

Notes:

@itemize

@item Native MSYS building is discouraged, MSYS2 provides a full mingw-w64
environment through @file{mingw64_shell.bat} or @file{mingw32_shell.bat}
that should be used instead of the environment provides by
@file{msys2_shell.bat}.

@item Building using MSYS2 can be sped up by disabling implicit rules in the
Makefile by calling @code{make -r} instead of plain @code{make}. This
speed up is close to non-existent for normal one-off builds and is only
noticeable when running make for a second time (for example during
@code{make install}).

<<<<<<< HEAD
@item In order to compile FFplay, you must have the MinGW development library
of @uref{http://www.libsdl.org/, SDL} and @code{pkg-config} installed.
=======
@item In order to compile @command{avplay}, you must have the MinGW development
library of @uref{http://www.libsdl.org/, SDL} and @code{pkg-config} installed.
>>>>>>> 6b7df142

@item By using @code{./configure --enable-shared} when configuring FFmpeg,
you can build the FFmpeg libraries (e.g. libavutil, libavcodec,
libavformat) as DLLs.

@end itemize

@subsection Native Windows compilation using MSYS2

The MSYS2 MinGW-w64 environment provides ready to use toolchains and dependencies
through @command{pacman}.

Make sure to use @file{mingw64_shell.bat} or @file{mingw32_shell.bat} to have
the correct MinGW-w64 environment.

@example
# normal msys2 packages
pacman -S make pkgconf diffutils

# mingw-w64 packages and toolchains
pacman -S mingw-w64-x86_64-yasm mingw-w64-x86_64-gcc mingw-w64-x86_64-SDL
@end example

To target 32bit replace the @code{x86_64} with @code{i686} in the command above.

@section Microsoft Visual C++ or Intel C++ Compiler for Windows

FFmpeg can be built with MSVC 2012 or earlier using a C99-to-C89 conversion utility
and wrapper, or with MSVC 2013 and ICL natively.

You will need the following prerequisites:

@itemize
@item @uref{https://github.com/libav/c99-to-c89/, C99-to-C89 Converter & Wrapper}
(if using MSVC 2012 or earlier)
@item @uref{http://code.google.com/p/msinttypes/, msinttypes}
(if using MSVC 2012 or earlier)
@item @uref{http://msys2.github.io/, MSYS2}
@item @uref{http://yasm.tortall.net/, YASM}
(Also available via MSYS2's package manager.)
@end itemize

To set up a proper environment in MSYS2, you need to run @code{msys_shell.bat} from
the Visual Studio or Intel Compiler command prompt.

Place @code{yasm.exe} somewhere in your @code{PATH}. If using MSVC 2012 or
earlier, place @code{c99wrap.exe} and @code{c99conv.exe} somewhere in your
@code{PATH} as well.

Next, make sure any other headers and libs you want to use, such as zlib, are
located in a spot that the compiler can see. Do so by modifying the @code{LIB}
and @code{INCLUDE} environment variables to include the @strong{Windows-style}
paths to these directories. Alternatively, you can try and use the
@code{--extra-cflags}/@code{--extra-ldflags} configure options. If using MSVC
2012 or earlier, place @code{inttypes.h} somewhere the compiler can see too.

Finally, run:

@example
For MSVC:
./configure --toolchain=msvc

For ICL:
./configure --toolchain=icl

make
make install
@end example

If you wish to compile shared libraries, add @code{--enable-shared} to your
configure options. Note that due to the way MSVC and ICL handle DLL imports and
exports, you cannot compile static and shared libraries at the same time, and
enabling shared libraries will automatically disable the static ones.

Notes:

@itemize

@item If you wish to build with zlib support, you will have to grab a compatible
zlib binary from somewhere, with an MSVC import lib, or if you wish to link
statically, you can follow the instructions below to build a compatible
@code{zlib.lib} with MSVC. Regardless of which method you use, you must still
follow step 3, or compilation will fail.
@enumerate
@item Grab the @uref{http://zlib.net/, zlib sources}.
@item Edit @code{win32/Makefile.msc} so that it uses -MT instead of -MD, since
this is how FFmpeg is built as well.
@item Edit @code{zconf.h} and remove its inclusion of @code{unistd.h}. This gets
erroneously included when building FFmpeg.
@item Run @code{nmake -f win32/Makefile.msc}.
@item Move @code{zlib.lib}, @code{zconf.h}, and @code{zlib.h} to somewhere MSVC
can see.
@end enumerate

@item FFmpeg has been tested with the following on i686 and x86_64:
@itemize
@item Visual Studio 2010 Pro and Express
@item Visual Studio 2012 Pro and Express
@item Visual Studio 2013 Pro and Express
@item Intel Composer XE 2013
@item Intel Composer XE 2013 SP1
@end itemize
Anything else is not officially supported.

@end itemize

@subsection Linking to FFmpeg with Microsoft Visual C++

If you plan to link with MSVC-built static libraries, you will need
to make sure you have @code{Runtime Library} set to
@code{Multi-threaded (/MT)} in your project's settings.

You will need to define @code{inline} to something MSVC understands:
@example
#define inline __inline
@end example

Also note, that as stated in @strong{Microsoft Visual C++}, you will need
an MSVC-compatible @uref{http://code.google.com/p/msinttypes/, inttypes.h}.

If you plan on using import libraries created by dlltool, you must
set @code{References} to @code{No (/OPT:NOREF)} under the linker optimization
settings, otherwise the resulting binaries will fail during runtime.
This is not required when using import libraries generated by @code{lib.exe}.
This issue is reported upstream at
@url{http://sourceware.org/bugzilla/show_bug.cgi?id=12633}.

To create import libraries that work with the @code{/OPT:REF} option
(which is enabled by default in Release mode), follow these steps:

@enumerate

@item Open the @emph{Visual Studio Command Prompt}.

Alternatively, in a normal command line prompt, call @file{vcvars32.bat}
which sets up the environment variables for the Visual C++ tools
(the standard location for this file is something like
@file{C:\Program Files (x86_\Microsoft Visual Studio 10.0\VC\bin\vcvars32.bat}).

@item Enter the @file{bin} directory where the created LIB and DLL files
are stored.

@item Generate new import libraries with @command{lib.exe}:

@example
lib /machine:i386 /def:..\lib\foo-version.def  /out:foo.lib
@end example

Replace @code{foo-version} and @code{foo} with the respective library names.

@end enumerate

@anchor{Cross compilation for Windows with Linux}
@section Cross compilation for Windows with Linux

You must use the MinGW cross compilation tools available at
@url{http://www.mingw.org/}.

Then configure FFmpeg with the following options:
@example
./configure --target-os=mingw32 --cross-prefix=i386-mingw32msvc-
@end example
(you can change the cross-prefix according to the prefix chosen for the
MinGW tools).

Then you can easily test FFmpeg with @uref{http://www.winehq.com/, Wine}.

@section Compilation under Cygwin

Please use Cygwin 1.7.x as the obsolete 1.5.x Cygwin versions lack
llrint() in its C library.

Install your Cygwin with all the "Base" packages, plus the
following "Devel" ones:
@example
binutils, gcc4-core, make, git, mingw-runtime, texinfo
@end example

In order to run FATE you will also need the following "Utils" packages:
@example
diffutils
@end example

If you want to build FFmpeg with additional libraries, download Cygwin
"Devel" packages for Ogg and Vorbis from any Cygwin packages repository:
@example
libogg-devel, libvorbis-devel
@end example

These library packages are only available from
@uref{http://sourceware.org/cygwinports/, Cygwin Ports}:

@example
yasm, libSDL-devel, libfaac-devel, libaacplus-devel, libgsm-devel, libmp3lame-devel,
libschroedinger1.0-devel, speex-devel, libtheora-devel, libxvidcore-devel
@end example

The recommendation for x264 is to build it from source, as it evolves too
quickly for Cygwin Ports to be up to date.

@section Crosscompilation for Windows under Cygwin

With Cygwin you can create Windows binaries that do not need the cygwin1.dll.

Just install your Cygwin as explained before, plus these additional
"Devel" packages:
@example
gcc-mingw-core, mingw-runtime, mingw-zlib
@end example

and add some special flags to your configure invocation.

For a static build run
@example
./configure --target-os=mingw32 --extra-cflags=-mno-cygwin --extra-libs=-mno-cygwin
@end example

and for a build with shared libraries
@example
./configure --target-os=mingw32 --enable-shared --disable-static --extra-cflags=-mno-cygwin --extra-libs=-mno-cygwin
@end example

@chapter Plan 9

The native @uref{http://plan9.bell-labs.com/plan9/, Plan 9} compiler
does not implement all the C99 features needed by FFmpeg so the gcc
port must be used.  Furthermore, a few items missing from the C
library and shell environment need to be fixed.

@itemize

@item GNU awk, grep, make, and sed

Working packages of these tools can be found at
@uref{http://code.google.com/p/ports2plan9/downloads/list, ports2plan9}.
They can be installed with @uref{http://9front.org/, 9front's} @code{pkg}
utility by setting @code{pkgpath} to
@code{http://ports2plan9.googlecode.com/files/}.

@item Missing/broken @code{head} and @code{printf} commands

Replacements adequate for building FFmpeg can be found in the
@code{compat/plan9} directory.  Place these somewhere they will be
found by the shell.  These are not full implementations of the
commands and are @emph{not} suitable for general use.

@item Missing C99 @code{stdint.h} and @code{inttypes.h}

Replacement headers are available from
@url{http://code.google.com/p/plan9front/issues/detail?id=152}.

@item Missing or non-standard library functions

Some functions in the C library are missing or incomplete.  The
@code{@uref{http://ports2plan9.googlecode.com/files/gcc-apelibs-1207.tbz,
gcc-apelibs-1207}} package from
@uref{http://code.google.com/p/ports2plan9/downloads/list, ports2plan9}
includes an updated C library, but installing the full package gives
unusable executables.  Instead, keep the files from @code{gccbin.tgz}
under @code{/386/lib/gnu}.  From the @code{libc.a} archive in the
@code{gcc-apelibs-1207} package, extract the following object files and
turn them into a library:

@itemize
@item @code{strerror.o}
@item @code{strtoll.o}
@item @code{snprintf.o}
@item @code{vsnprintf.o}
@item @code{vfprintf.o}
@item @code{_IO_getc.o}
@item @code{_IO_putc.o}
@end itemize

Use the @code{--extra-libs} option of @code{configure} to inform the
build system of this library.

@item FPU exceptions enabled by default

Unlike most other systems, Plan 9 enables FPU exceptions by default.
These must be disabled before calling any FFmpeg functions.  While the
included tools will do this automatically, other users of the
libraries must do it themselves.

@end itemize

@bye<|MERGE_RESOLUTION|>--- conflicted
+++ resolved
@@ -118,13 +118,8 @@
 noticeable when running make for a second time (for example during
 @code{make install}).
 
-<<<<<<< HEAD
 @item In order to compile FFplay, you must have the MinGW development library
 of @uref{http://www.libsdl.org/, SDL} and @code{pkg-config} installed.
-=======
-@item In order to compile @command{avplay}, you must have the MinGW development
-library of @uref{http://www.libsdl.org/, SDL} and @code{pkg-config} installed.
->>>>>>> 6b7df142
 
 @item By using @code{./configure --enable-shared} when configuring FFmpeg,
 you can build the FFmpeg libraries (e.g. libavutil, libavcodec,
