--- conflicted
+++ resolved
@@ -15,15 +15,11 @@
 
 API changes, most recent first:
 
-<<<<<<< HEAD
-2017-xx-xx - xxxxxxx - lavu 55.62.100 / 55.30.0 - frame.h
-=======
-2016-xx-xx - xxxxxxx - lavc 57.31.0 - avcodec.h
+2017-xx-xx - xxxxxxx - lavc 57.95.100 / 57.31.0 - avcodec.h
   Add AVCodecContext.apply_cropping to control whether cropping
   is handled by libavcodec or the caller.
 
-2016-xx-xx - xxxxxxx - lavu 55.30.0 - frame.h
->>>>>>> 019ab88a
+2017-xx-xx - xxxxxxx - lavu 55.62.100 / 55.30.0 - frame.h
   Add AVFrame.crop_left/right/top/bottom fields for attaching cropping
   information to video frames.
 
